--- conflicted
+++ resolved
@@ -671,53 +671,6 @@
     ]
   }
 
-<<<<<<< HEAD
-  if (enable_run_as_node) {
-    sources += [
-      "shell/app/node_main.cc",
-      "shell/app/node_main.h",
-    ]
-  }
-
-  if (enable_osr) {
-    sources += [
-      "shell/browser/osr/osr_host_display_client.cc",
-      "shell/browser/osr/osr_host_display_client.h",
-      "shell/browser/osr/osr_render_widget_host_view.cc",
-      "shell/browser/osr/osr_render_widget_host_view.h",
-      "shell/browser/osr/osr_video_consumer.cc",
-      "shell/browser/osr/osr_video_consumer.h",
-      "shell/browser/osr/osr_view_proxy.cc",
-      "shell/browser/osr/osr_view_proxy.h",
-      "shell/browser/osr/osr_web_contents_view.cc",
-      "shell/browser/osr/osr_web_contents_view.h",
-    ]
-    if (is_mac) {
-      sources += [
-        "shell/browser/osr/osr_host_display_client_mac.mm",
-        "shell/browser/osr/osr_web_contents_view_mac.mm",
-      ]
-    }
-    deps += [
-      "//components/viz/service",
-      "//services/viz/public/mojom",
-      "//ui/compositor",
-    ]
-  }
-
-  if (enable_desktop_capturer) {
-    sources += [
-      "shell/browser/api/electron_api_desktop_capturer.cc",
-      "shell/browser/api/electron_api_desktop_capturer.h",
-=======
-  if (enable_views_api) {
-    sources += [
-      "shell/browser/api/views/electron_api_image_view.cc",
-      "shell/browser/api/views/electron_api_image_view.h",
->>>>>>> b8ac7983
-    ]
-  }
-
   if (enable_printing) {
     sources += [
       "shell/browser/printing/print_view_manager_electron.cc",
