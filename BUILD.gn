import("//build/config/locales.gni")
import("//build/config/ui.gni")
import("//build/config/win/manifest.gni")
import("//components/os_crypt/features.gni")
import("//components/spellcheck/spellcheck_build_features.gni")
import("//content/public/app/mac_helpers.gni")
import("//extensions/buildflags/buildflags.gni")
import("//pdf/features.gni")
import("//ppapi/buildflags/buildflags.gni")
import("//printing/buildflags/buildflags.gni")
import("//testing/test.gni")
import("//third_party/ffmpeg/ffmpeg_options.gni")
import("//tools/generate_library_loader/generate_library_loader.gni")
import("//tools/grit/grit_rule.gni")
import("//tools/grit/repack.gni")
import("//tools/resources/generate_resource_allowlist.gni")
import("//tools/v8_context_snapshot/v8_context_snapshot.gni")
import("//v8/gni/snapshot_toolchain.gni")
import("build/asar.gni")
import("build/extract_symbols.gni")
import("build/npm.gni")
import("build/templated_file.gni")
import("build/tsc.gni")
import("build/webpack/webpack.gni")
import("buildflags/buildflags.gni")
import("electron_paks.gni")
import("filenames.auto.gni")
import("filenames.gni")
import("filenames.hunspell.gni")
import("filenames.libcxx.gni")
import("filenames.libcxxabi.gni")

if (is_mac) {
  import("//build/config/mac/rules.gni")
  import("//third_party/icu/config.gni")
  import("//ui/gl/features.gni")
  import("//v8/gni/v8.gni")
  import("build/rules.gni")

  assert(
      mac_deployment_target == "10.11.0",
      "Chromium has updated the mac_deployment_target, please update this assert, update the supported versions documentation (docs/tutorial/support.md) and flag this as a breaking change")
}

if (is_linux) {
  import("//build/config/linux/pkg_config.gni")
  import("//tools/generate_stubs/rules.gni")

  pkg_config("gio_unix") {
    packages = [ "gio-unix-2.0" ]
  }

  pkg_config("libnotify_config") {
    packages = [
      "glib-2.0",
      "gdk-pixbuf-2.0",
    ]
  }

  generate_library_loader("libnotify_loader") {
    name = "LibNotifyLoader"
    output_h = "libnotify_loader.h"
    output_cc = "libnotify_loader.cc"
    header = "<libnotify/notify.h>"
    config = ":libnotify_config"

    functions = [
      "notify_is_initted",
      "notify_init",
      "notify_get_server_caps",
      "notify_get_server_info",
      "notify_notification_new",
      "notify_notification_add_action",
      "notify_notification_set_image_from_pixbuf",
      "notify_notification_set_timeout",
      "notify_notification_set_urgency",
      "notify_notification_set_hint_string",
      "notify_notification_show",
      "notify_notification_close",
    ]
  }

  # Generates electron_gtk_stubs.h header which contains
  # stubs for extracting function ptrs from the gtk library.
  # Function signatures for which stubs are required should be
  # declared in electron_gtk.sigs, currently this file contains
  # signatures for the functions used with native file chooser
  # implementation. In future, this file can be extended to contain
  # gtk4 stubs to switch gtk version in runtime.
  generate_stubs("electron_gtk_stubs") {
    sigs = [ "shell/browser/ui/electron_gtk.sigs" ]
    extra_header = "shell/browser/ui/electron_gtk.fragment"
    output_name = "electron_gtk_stubs"
    public_deps = [ "//ui/gtk:gtk_config" ]
    logging_function = "LogNoop()"
    logging_include = "ui/gtk/log_noop.h"
  }
}

declare_args() {
  use_prebuilt_v8_context_snapshot = false
}

branding = read_file("shell/app/BRANDING.json", "json")
electron_project_name = branding.project_name
electron_product_name = branding.product_name
electron_mac_bundle_id = branding.mac_bundle_id

if (is_mas_build) {
  assert(is_mac,
         "It doesn't make sense to build a MAS build on a non-mac platform")
}

if (enable_pdf_viewer) {
  assert(enable_pdf, "PDF viewer support requires enable_pdf=true")
  assert(enable_electron_extensions,
         "PDF viewer support requires enable_electron_extensions=true")
}

if (enable_electron_extensions) {
  assert(enable_extensions,
         "Chrome extension support requires enable_extensions=true")
}

config("branding") {
  defines = [
    "ELECTRON_PRODUCT_NAME=\"$electron_product_name\"",
    "ELECTRON_PROJECT_NAME=\"$electron_project_name\"",
  ]
}

config("electron_lib_config") {
  include_dirs = [ "." ]
}

# We geneate the definitions twice here, once in //electron/electron.d.ts
# and once in $target_gen_dir
# The one in $target_gen_dir is used for the actual TSC build later one
# and the one in //electron/electron.d.ts is used by your IDE (vscode)
# for typescript prompting
npm_action("build_electron_definitions") {
  script = "gn-typescript-definitions"
  args = [ rebase_path("$target_gen_dir/tsc/typings/electron.d.ts") ]
  inputs = auto_filenames.api_docs + [ "yarn.lock" ]

  outputs = [ "$target_gen_dir/tsc/typings/electron.d.ts" ]
}

webpack_build("electron_asar_bundle") {
  deps = [ ":build_electron_definitions" ]

  inputs = auto_filenames.asar_bundle_deps

  config_file = "//electron/build/webpack/webpack.config.asar.js"
  out_file = "$target_gen_dir/js2c/asar_bundle.js"
}

webpack_build("electron_browser_bundle") {
  deps = [ ":build_electron_definitions" ]

  inputs = auto_filenames.browser_bundle_deps

  config_file = "//electron/build/webpack/webpack.config.browser.js"
  out_file = "$target_gen_dir/js2c/browser_init.js"
}

webpack_build("electron_renderer_bundle") {
  deps = [ ":build_electron_definitions" ]

  inputs = auto_filenames.renderer_bundle_deps

  config_file = "//electron/build/webpack/webpack.config.renderer.js"
  out_file = "$target_gen_dir/js2c/renderer_init.js"
}

webpack_build("electron_worker_bundle") {
  deps = [ ":build_electron_definitions" ]

  inputs = auto_filenames.worker_bundle_deps

  config_file = "//electron/build/webpack/webpack.config.worker.js"
  out_file = "$target_gen_dir/js2c/worker_init.js"
}

webpack_build("electron_sandboxed_renderer_bundle") {
  deps = [ ":build_electron_definitions" ]

  inputs = auto_filenames.sandbox_bundle_deps

  config_file = "//electron/build/webpack/webpack.config.sandboxed_renderer.js"
  out_file = "$target_gen_dir/js2c/sandbox_bundle.js"
}

webpack_build("electron_isolated_renderer_bundle") {
  deps = [ ":build_electron_definitions" ]

  inputs = auto_filenames.isolated_bundle_deps

  config_file = "//electron/build/webpack/webpack.config.isolated_renderer.js"
  out_file = "$target_gen_dir/js2c/isolated_bundle.js"
}

action("electron_js2c") {
  deps = [
    ":electron_asar_bundle",
    ":electron_browser_bundle",
    ":electron_isolated_renderer_bundle",
    ":electron_renderer_bundle",
    ":electron_sandboxed_renderer_bundle",
    ":electron_worker_bundle",
  ]

  sources = [
    "$target_gen_dir/js2c/asar_bundle.js",
    "$target_gen_dir/js2c/browser_init.js",
    "$target_gen_dir/js2c/isolated_bundle.js",
    "$target_gen_dir/js2c/renderer_init.js",
    "$target_gen_dir/js2c/sandbox_bundle.js",
    "$target_gen_dir/js2c/worker_init.js",
  ]

  inputs = sources + [ "//third_party/electron_node/tools/js2c.py" ]
  outputs = [ "$root_gen_dir/electron_natives.cc" ]

  script = "build/js2c.py"
  args = [ rebase_path("//third_party/electron_node") ] +
         rebase_path(outputs, root_build_dir) +
         rebase_path(sources, root_build_dir)
}

action("generate_config_gypi") {
  outputs = [ "$root_gen_dir/config.gypi" ]
  script = "script/generate-config-gypi.py"
  args = rebase_path(outputs) + [ target_cpu ]
}

target_gen_default_app_js = "$target_gen_dir/js/default_app"

typescript_build("default_app_js") {
  deps = [ ":build_electron_definitions" ]

  sources = filenames.default_app_ts_sources

  output_gen_dir = target_gen_default_app_js
  output_dir_name = "default_app"
  tsconfig = "tsconfig.default_app.json"
}

copy("default_app_static") {
  sources = filenames.default_app_static_sources
  outputs = [ "$target_gen_default_app_js/{{source}}" ]
}

copy("default_app_octicon_deps") {
  sources = filenames.default_app_octicon_sources
  outputs = [ "$target_gen_default_app_js/electron/default_app/octicon/{{source_file_part}}" ]
}

asar("default_app_asar") {
  deps = [
    ":default_app_js",
    ":default_app_octicon_deps",
    ":default_app_static",
  ]

  root = "$target_gen_default_app_js/electron/default_app"
  sources = get_target_outputs(":default_app_js") +
            get_target_outputs(":default_app_static") +
            get_target_outputs(":default_app_octicon_deps")
  outputs = [ "$root_out_dir/resources/default_app.asar" ]
}

grit("resources") {
  source = "electron_resources.grd"

  outputs = [
    "grit/electron_resources.h",
    "electron_resources.pak",
  ]

  # Mojo manifest overlays are generated.
  grit_flags = [
    "-E",
    "target_gen_dir=" + rebase_path(target_gen_dir, root_build_dir),
  ]

  deps = [ ":copy_shell_devtools_discovery_page" ]

  output_dir = "$target_gen_dir"
}

copy("copy_shell_devtools_discovery_page") {
  sources = [ "//content/shell/resources/shell_devtools_discovery_page.html" ]
  outputs = [ "$target_gen_dir/shell_devtools_discovery_page.html" ]
}

npm_action("electron_version_args") {
  script = "generate-version-json"

  outputs = [ "$target_gen_dir/electron_version.args" ]

  args = rebase_path(outputs)

  inputs = [
    "ELECTRON_VERSION",
    "script/generate-version-json.js",
  ]
}

templated_file("electron_version_header") {
  deps = [ ":electron_version_args" ]

  template = "build/templates/electron_version.tmpl"
  output = "$target_gen_dir/electron_version.h"

  args_files = get_target_outputs(":electron_version_args")
}

action("electron_fuses") {
  script = "build/fuses/build.py"

  inputs = [ "build/fuses/fuses.json5" ]

  outputs = [
    "$target_gen_dir/fuses.h",
    "$target_gen_dir/fuses.cc",
  ]

  args = rebase_path(outputs)
}

action("electron_generate_node_defines") {
  script = "build/generate_node_defines.py"

  inputs = [
    "//third_party/electron_node/src/tracing/trace_event_common.h",
    "//third_party/electron_node/src/tracing/trace_event.h",
    "//third_party/electron_node/src/util.h",
  ]

  outputs = [
    "$target_gen_dir/push_and_undef_node_defines.h",
    "$target_gen_dir/pop_node_defines.h",
  ]

  args = [ rebase_path(target_gen_dir) ] + rebase_path(inputs)
}

source_set("electron_lib") {
  configs += [ "//v8:external_startup_data" ]
  configs += [ "//third_party/electron_node:node_internals" ]

  public_configs = [
    ":branding",
    ":electron_lib_config",
  ]

  deps = [
    ":electron_fuses",
    ":electron_generate_node_defines",
    ":electron_js2c",
    ":electron_version_header",
    ":resources",
    "buildflags",
    "chromium_src:chrome",
    "chromium_src:chrome_spellchecker",
    "shell/common/api:mojo",
    "//base:base_static",
    "//base/allocator:buildflags",
    "//chrome:strings",
    "//chrome/app:command_ids",
    "//chrome/app/resources:platform_locale_settings",
    "//components/autofill/core/common:features",
    "//components/certificate_transparency",
    "//components/language/core/browser",
    "//components/net_log",
    "//components/network_hints/browser",
    "//components/network_hints/common:mojo_bindings",
    "//components/network_hints/renderer",
    "//components/network_session_configurator/common",
    "//components/omnibox/browser:buildflags",
    "//components/os_crypt",
    "//components/pref_registry",
    "//components/prefs",
    "//components/security_state/content",
    "//components/upload_list",
    "//components/user_prefs",
    "//components/viz/host",
    "//components/viz/service",
    "//content/public/browser",
    "//content/public/child",
    "//content/public/gpu",
    "//content/public/renderer",
    "//content/public/utility",
    "//device/bluetooth",
    "//device/bluetooth/public/cpp",
    "//gin",
    "//media/capture/mojom:video_capture",
    "//media/mojo/mojom",
    "//net:extras",
    "//net:net_resources",
    "//ppapi/host",
    "//ppapi/proxy",
    "//ppapi/shared_impl",
    "//printing/buildflags",
    "//services/device/public/cpp/geolocation",
    "//services/device/public/cpp/hid",
    "//services/device/public/mojom",
    "//services/proxy_resolver:lib",
    "//services/video_capture/public/mojom:constants",
    "//services/viz/privileged/mojom/compositing",
    "//skia",
    "//third_party/blink/public:blink",
    "//third_party/blink/public:blink_devtools_inspector_resources",
    "//third_party/blink/public/platform/media",
    "//third_party/boringssl",
    "//third_party/electron_node:node_lib",
    "//third_party/inspector_protocol:crdtp",
    "//third_party/leveldatabase",
    "//third_party/libyuv",
    "//third_party/webrtc_overrides:webrtc_component",
    "//third_party/widevine/cdm:headers",
    "//third_party/zlib/google:zip",
    "//ui/base/idle",
    "//ui/events:dom_keycode_converter",
    "//ui/gl",
    "//ui/native_theme",
    "//ui/shell_dialogs",
    "//ui/views",
    "//v8",
    "//v8:v8_libplatform",
  ]

  public_deps = [
    "//base",
    "//base:i18n",
    "//content/public/app",
  ]

  include_dirs = [
    ".",
    "$target_gen_dir",

    # TODO(nornagon): replace usage of SchemeRegistry by an actually exported
    # API of blink, then remove this from the include_dirs.
    "//third_party/blink/renderer",
  ]

  defines = [ "V8_DEPRECATION_WARNINGS" ]
  libs = []

  if (is_linux) {
    defines += [ "GDK_DISABLE_DEPRECATION_WARNINGS" ]
  }

  if (!is_mas_build) {
    deps += [
      "//components/crash/core/app",
      "//components/crash/core/browser",
    ]
  }

  sources = filenames.lib_sources
  if (is_win) {
    sources += filenames.lib_sources_win
  }
  if (is_mac) {
    sources += filenames.lib_sources_mac
  }
  if (is_posix) {
    sources += filenames.lib_sources_posix
  }
  if (is_linux) {
    sources += filenames.lib_sources_linux
  }
  if (!is_mac) {
    sources += filenames.lib_sources_views
  }

  if (is_component_build) {
    defines += [ "NODE_SHARED_MODE" ]
  }

  if (enable_fake_location_provider) {
    sources += [
      "shell/browser/fake_location_provider.cc",
      "shell/browser/fake_location_provider.h",
    ]
  }

  if (is_linux) {
    deps += [
      "//components/crash/content/browser",
      "//ui/gtk:gtk_config",
    ]
  }

  if (is_mac) {
    deps += [
      "//components/remote_cocoa/app_shim",
      "//components/remote_cocoa/browser",
      "//content/common:mac_helpers",
      "//ui/accelerated_widget_mac",
    ]

    if (!is_mas_build) {
      deps += [ "//third_party/crashpad/crashpad/client" ]
    }

    frameworks = [
      "AVFoundation.framework",
      "Carbon.framework",
      "LocalAuthentication.framework",
      "QuartzCore.framework",
      "Quartz.framework",
      "Security.framework",
      "SecurityInterface.framework",
      "ServiceManagement.framework",
      "StoreKit.framework",
    ]

    weak_frameworks = [ "QuickLookThumbnailing.framework" ]

    sources += [
      "shell/browser/ui/views/autofill_popup_view.cc",
      "shell/browser/ui/views/autofill_popup_view.h",
    ]
    if (is_mas_build) {
      sources += [ "shell/browser/api/electron_api_app_mas.mm" ]
      sources -= [ "shell/browser/auto_updater_mac.mm" ]
      defines += [ "MAS_BUILD" ]
      sources -= [
        "shell/app/electron_crash_reporter_client.cc",
        "shell/app/electron_crash_reporter_client.h",
        "shell/common/crash_keys.cc",
        "shell/common/crash_keys.h",
      ]
    } else {
      frameworks += [
        "Squirrel.framework",
        "ReactiveObjC.framework",
        "Mantle.framework",
      ]

      deps += [
        "//third_party/squirrel.mac:reactiveobjc_framework+link",
        "//third_party/squirrel.mac:squirrel_framework+link",
      ]

      # ReactiveObjC which is used by Squirrel requires using __weak.
      cflags_objcc = [ "-fobjc-weak" ]
    }
  }
  if (is_linux) {
    libs = [ "xshmfence" ]
    deps += [
      ":electron_gtk_stubs",
      ":libnotify_loader",
      "//build/config/linux/gtk",
      "//dbus",
      "//device/bluetooth",
      "//ui/base/ime/linux",
      "//ui/events/devices/x11",
      "//ui/events/platform/x11",
      "//ui/gtk",
      "//ui/views/controls/webview",
      "//ui/wm",
    ]
    if (ozone_platform_x11) {
      sources += filenames.lib_sources_linux_x11
      public_deps += [
        "//ui/base/x",
        "//ui/ozone/platform/x11",
      ]
    }
    configs += [ ":gio_unix" ]
    defines += [
      # Disable warnings for g_settings_list_schemas.
      "GLIB_DISABLE_DEPRECATION_WARNINGS",
    ]

    sources += [
      "shell/browser/certificate_manager_model.cc",
      "shell/browser/certificate_manager_model.h",
      "shell/browser/ui/gtk/app_indicator_icon.cc",
      "shell/browser/ui/gtk/app_indicator_icon.h",
      "shell/browser/ui/gtk/app_indicator_icon_menu.cc",
      "shell/browser/ui/gtk/app_indicator_icon_menu.h",
      "shell/browser/ui/gtk/gtk_status_icon.cc",
      "shell/browser/ui/gtk/gtk_status_icon.h",
      "shell/browser/ui/gtk/menu_util.cc",
      "shell/browser/ui/gtk/menu_util.h",
      "shell/browser/ui/gtk/status_icon.cc",
      "shell/browser/ui/gtk/status_icon.h",
      "shell/browser/ui/gtk_util.cc",
      "shell/browser/ui/gtk_util.h",
    ]
  }
  if (is_win) {
    libs += [ "dwmapi.lib" ]
    deps += [
      "//components/crash/core/app:crash_export_thunks",
      "//ui/native_theme:native_theme_browser",
      "//ui/views/controls/webview",
      "//ui/wm",
      "//ui/wm/public",
    ]
    public_deps += [
      "//sandbox/win:sandbox",
      "//third_party/crashpad/crashpad/handler",
    ]
  }

  if (enable_plugins) {
    deps += [ "chromium_src:plugins" ]
    sources += [
      "shell/renderer/pepper_helper.cc",
      "shell/renderer/pepper_helper.h",
    ]
  }

  if (enable_run_as_node) {
    sources += [
      "shell/app/node_main.cc",
      "shell/app/node_main.h",
    ]
  }

  if (enable_osr) {
    sources += [
      "shell/browser/osr/osr_host_display_client.cc",
      "shell/browser/osr/osr_host_display_client.h",
      "shell/browser/osr/osr_render_widget_host_view.cc",
      "shell/browser/osr/osr_render_widget_host_view.h",
      "shell/browser/osr/osr_video_consumer.cc",
      "shell/browser/osr/osr_video_consumer.h",
      "shell/browser/osr/osr_view_proxy.cc",
      "shell/browser/osr/osr_view_proxy.h",
      "shell/browser/osr/osr_web_contents_view.cc",
      "shell/browser/osr/osr_web_contents_view.h",
    ]
    if (is_mac) {
      sources += [
        "shell/browser/osr/osr_host_display_client_mac.mm",
        "shell/browser/osr/osr_web_contents_view_mac.mm",
      ]
    }
    deps += [
      "//components/viz/service",
      "//services/viz/public/mojom",
      "//ui/compositor",
    ]
  }

  if (enable_desktop_capturer) {
    sources += [
      "shell/browser/api/electron_api_desktop_capturer.cc",
      "shell/browser/api/electron_api_desktop_capturer.h",
    ]
  }

  if (enable_views_api) {
    sources += [
      "shell/browser/api/views/electron_api_image_view.cc",
      "shell/browser/api/views/electron_api_image_view.h",
    ]
  }

  if (enable_basic_printing) {
    sources += [
      "shell/browser/printing/print_preview_message_handler.cc",
      "shell/browser/printing/print_preview_message_handler.h",
      "shell/browser/printing/print_view_manager_electron.cc",
      "shell/browser/printing/print_view_manager_electron.h",
      "shell/renderer/printing/print_render_frame_helper_delegate.cc",
      "shell/renderer/printing/print_render_frame_helper_delegate.h",
    ]
    deps += [
      "//chrome/services/printing/public/mojom",
      "//components/printing/common:mojo_interfaces",
    ]
    if (is_mac) {
      deps += [ "//chrome/services/mac_notifications/public/mojom" ]
    }
  }

  if (enable_electron_extensions) {
    sources += filenames.lib_sources_extensions
    deps += [
      "shell/browser/extensions/api:api_registration",
      "shell/common/extensions/api",
      "shell/common/extensions/api:extensions_features",
      "//chrome/browser/resources:component_extension_resources",
      "//components/update_client:update_client",
      "//components/zoom",
      "//extensions/browser",
      "//extensions/browser:core_api_provider",
      "//extensions/browser/updater",
      "//extensions/common",
      "//extensions/common:core_api_provider",
      "//extensions/renderer",
    ]
  }

  if (enable_pdf) {
    # Printing depends on some //pdf code, so it needs to be built even if the
    # pdf viewer isn't enabled.
    deps += [
      "//pdf",
      "//pdf:features",
    ]
  }
  if (enable_pdf_viewer) {
    deps += [
      "//chrome/browser/resources/pdf:resources",
      "//components/pdf/browser",
      "//components/pdf/browser:interceptors",
      "//components/pdf/common",
      "//components/pdf/renderer",
      "//pdf",
    ]
    sources += [
      "shell/browser/electron_pdf_web_contents_helper_client.cc",
      "shell/browser/electron_pdf_web_contents_helper_client.h",
    ]
  }

  sources += get_target_outputs(":electron_fuses")

  if (is_win && enable_win_dark_mode_window_ui) {
    sources += [
      "shell/browser/win/dark_mode.cc",
      "shell/browser/win/dark_mode.h",
    ]
    libs += [ "uxtheme.lib" ]
  }

  if (allow_runtime_configurable_key_storage) {
    defines += [ "ALLOW_RUNTIME_CONFIGURABLE_KEY_STORAGE" ]
  }
}

_electron_resource_allowlist = "$target_gen_dir/electron_resource_allowlist.txt"

if (enable_resource_allowlist_generation) {
  generate_resource_allowlist("resource_allowlist") {
    deps = [ ":electron_framework+link_nested" ]
    inputs = [
      "$target_out_dir/electron_framework_shared_library/Electron Framework",
    ]
    output = _electron_resource_allowlist
  }
}

electron_paks("packed_resources") {
  if (is_mac) {
    output_dir = "$root_gen_dir/electron_repack"
    copy_data_to_bundle = true
  } else {
    output_dir = root_out_dir
  }

  if (enable_resource_allowlist_generation) {
    repack_allowlist = _electron_resource_allowlist
    deps = [ ":resource_allowlist" ]
  }
}

if (is_mac) {
  electron_framework_name = "$electron_product_name Framework"
  electron_helper_name = "$electron_product_name Helper"
  electron_login_helper_name = "$electron_product_name Login Helper"
  electron_framework_version = "A"
  electron_version = read_file("ELECTRON_VERSION", "trim string")

  mac_xib_bundle_data("electron_xibs") {
    sources = [ "shell/common/resources/mac/MainMenu.xib" ]
  }

  action("fake_v8_context_snapshot_generator") {
    script = "build/fake_v8_context_snapshot_generator.py"
    args = [
      rebase_path("$root_out_dir/$v8_context_snapshot_filename"),
      rebase_path("$root_out_dir/fake/$v8_context_snapshot_filename"),
    ]
    outputs = [ "$root_out_dir/fake/$v8_context_snapshot_filename" ]
  }

  bundle_data("electron_framework_resources") {
    public_deps = [ ":packed_resources" ]
    sources = []
    if (icu_use_data_file) {
      sources += [ "$root_out_dir/icudtl.dat" ]
      public_deps += [ "//third_party/icu:icudata" ]
    }
    if (v8_use_external_startup_data) {
      public_deps += [ "//v8" ]
      if (use_v8_context_snapshot) {
        if (use_prebuilt_v8_context_snapshot) {
          sources += [ "$root_out_dir/fake/$v8_context_snapshot_filename" ]
          public_deps += [ ":fake_v8_context_snapshot_generator" ]
        } else {
          sources += [ "$root_out_dir/$v8_context_snapshot_filename" ]
          public_deps += [ "//tools/v8_context_snapshot" ]
        }
      } else {
        sources += [ "$root_out_dir/snapshot_blob.bin" ]
      }
    }
    outputs = [ "{{bundle_resources_dir}}/{{source_file_part}}" ]
  }

  if (!is_component_build && is_component_ffmpeg) {
    bundle_data("electron_framework_libraries") {
      sources = []
      public_deps = []
      sources += [ "$root_out_dir/libffmpeg.dylib" ]
      public_deps += [ "//third_party/ffmpeg:ffmpeg" ]
      outputs = [ "{{bundle_contents_dir}}/Libraries/{{source_file_part}}" ]
    }
  } else {
    group("electron_framework_libraries") {
    }
  }
  if (use_egl) {
    # Add the ANGLE .dylibs in the Libraries directory of the Framework.
    bundle_data("electron_angle_binaries") {
      sources = [
        "$root_out_dir/egl_intermediates/libEGL.dylib",
        "$root_out_dir/egl_intermediates/libGLESv2.dylib",
      ]
      outputs = [ "{{bundle_contents_dir}}/Libraries/{{source_file_part}}" ]
      public_deps = [ "//ui/gl:angle_library_copy" ]
    }

    # Add the SwiftShader .dylibs in the Libraries directory of the Framework.
    bundle_data("electron_swiftshader_binaries") {
      sources = [
        "$root_out_dir/vk_intermediates/libvk_swiftshader.dylib",
        "$root_out_dir/vk_intermediates/vk_swiftshader_icd.json",
      ]
      outputs = [ "{{bundle_contents_dir}}/Libraries/{{source_file_part}}" ]
      public_deps = [ "//ui/gl:swiftshader_vk_library_copy" ]
    }
  }
  group("electron_angle_library") {
    if (use_egl) {
      deps = [ ":electron_angle_binaries" ]
    }
  }

  group("electron_swiftshader_library") {
    if (use_egl) {
      deps = [ ":electron_swiftshader_binaries" ]
    }
  }

  bundle_data("electron_crashpad_helper") {
    sources = [ "$root_out_dir/chrome_crashpad_handler" ]

    outputs = [ "{{bundle_contents_dir}}/Helpers/{{source_file_part}}" ]

    public_deps = [ "//components/crash/core/app:chrome_crashpad_handler" ]

    if (is_asan) {
      # crashpad_handler requires the ASan runtime at its @executable_path.
      sources += [ "$root_out_dir/libclang_rt.asan_osx_dynamic.dylib" ]
      public_deps += [ "//build/config/sanitizers:copy_asan_runtime" ]
    }
  }

  mac_framework_bundle("electron_framework") {
    output_name = electron_framework_name
    framework_version = electron_framework_version
    framework_contents = [
      "Resources",
      "Libraries",
    ]
    if (!is_mas_build) {
      framework_contents += [ "Helpers" ]
    }
    public_deps = [
      ":electron_framework_libraries",
      ":electron_lib",
    ]
    deps = [
      ":electron_angle_library",
      ":electron_framework_libraries",
      ":electron_swiftshader_library",
      ":electron_xibs",
    ]

    bundle_deps = [ ":electron_framework_resources" ]
    if (!is_mas_build) {
      deps += [ ":electron_crashpad_helper" ]
    }
    info_plist = "shell/common/resources/mac/Info.plist"

    extra_substitutions = [
      "ELECTRON_BUNDLE_ID=$electron_mac_bundle_id.framework",
      "ELECTRON_VERSION=$electron_version",
    ]

    include_dirs = [ "." ]
    sources = filenames.framework_sources
    frameworks = []

    if (enable_osr) {
      frameworks += [ "IOSurface.framework" ]
    }

    ldflags = [
      "-Wl,-install_name,@rpath/$output_name.framework/$output_name",
      "-rpath",
      "@loader_path/Libraries",

      # Required for exporting all symbols of libuv.
      "-Wl,-force_load,obj/third_party/electron_node/deps/uv/libuv.a",
    ]
    if (is_component_build) {
      ldflags += [
        "-rpath",
        "@executable_path/../../../../../..",
      ]
    }
  }

  template("electron_helper_app") {
    mac_app_bundle(target_name) {
      assert(defined(invoker.helper_name_suffix))

      output_name = electron_helper_name + invoker.helper_name_suffix
<<<<<<< HEAD
      deps = [ ":electron_framework+link_nested" ]
=======
      deps = [
        ":electron_framework+link",
        "//base/allocator:early_zone_registration_mac",
      ]
>>>>>>> 192a7fad
      if (!is_mas_build) {
        deps += [ "//sandbox/mac:seatbelt" ]
      }
      defines = [ "HELPER_EXECUTABLE" ]
      sources = [
        "shell/app/electron_main_mac.cc",
        "shell/app/uv_stdio_fix.cc",
        "shell/app/uv_stdio_fix.h",
        "shell/common/electron_constants.cc",
      ]
      include_dirs = [ "." ]
      info_plist = "shell/renderer/resources/mac/Info.plist"
      extra_substitutions =
          [ "ELECTRON_BUNDLE_ID=$electron_mac_bundle_id.helper" ]
      ldflags = [
        "-rpath",
        "@executable_path/../../..",
      ]
      if (is_component_build) {
        ldflags += [
          "-rpath",
          "@executable_path/../../../../../..",
        ]
      }
    }
  }

  foreach(helper_params, content_mac_helpers) {
    _helper_target = helper_params[0]
    _helper_bundle_id = helper_params[1]
    _helper_suffix = helper_params[2]
    electron_helper_app("electron_helper_app_${_helper_target}") {
      helper_name_suffix = _helper_suffix
    }
  }

  template("stripped_framework") {
    action(target_name) {
      assert(defined(invoker.framework))

      script = "//electron/build/strip_framework.py"

      forward_variables_from(invoker, [ "deps" ])
      inputs = [ "$root_out_dir/" + invoker.framework ]
      outputs = [ "$target_out_dir/stripped_frameworks/" + invoker.framework ]

      args = rebase_path(inputs) + rebase_path(outputs)
    }
  }

  stripped_framework("stripped_mantle_framework") {
    framework = "Mantle.framework"
    deps = [ "//third_party/squirrel.mac:mantle_framework" ]
  }

  stripped_framework("stripped_reactiveobjc_framework") {
    framework = "ReactiveObjC.framework"
    deps = [ "//third_party/squirrel.mac:reactiveobjc_framework" ]
  }

  stripped_framework("stripped_squirrel_framework") {
    framework = "Squirrel.framework"
    deps = [ "//third_party/squirrel.mac:squirrel_framework" ]
  }

  bundle_data("electron_app_framework_bundle_data") {
    sources = [ "$root_out_dir/$electron_framework_name.framework" ]
    if (!is_mas_build) {
      sources += get_target_outputs(":stripped_mantle_framework") +
                 get_target_outputs(":stripped_reactiveobjc_framework") +
                 get_target_outputs(":stripped_squirrel_framework")
    }
    outputs = [ "{{bundle_contents_dir}}/Frameworks/{{source_file_part}}" ]
    public_deps = [
      ":electron_framework+link",
      ":stripped_mantle_framework",
      ":stripped_reactiveobjc_framework",
      ":stripped_squirrel_framework",
    ]

    foreach(helper_params, content_mac_helpers) {
      sources +=
          [ "$root_out_dir/${electron_helper_name}${helper_params[2]}.app" ]
      public_deps += [ ":electron_helper_app_${helper_params[0]}" ]
    }
  }

  mac_app_bundle("electron_login_helper") {
    output_name = electron_login_helper_name
    sources = filenames.login_helper_sources
    include_dirs = [ "." ]
    frameworks = [ "AppKit.framework" ]
    info_plist = "shell/app/resources/mac/loginhelper-Info.plist"
    extra_substitutions =
        [ "ELECTRON_BUNDLE_ID=$electron_mac_bundle_id.loginhelper" ]
  }

  bundle_data("electron_login_helper_app") {
    public_deps = [ ":electron_login_helper" ]
    sources = [ "$root_out_dir/$electron_login_helper_name.app" ]
    outputs =
        [ "{{bundle_contents_dir}}/Library/LoginItems/{{source_file_part}}" ]
  }

  action("electron_app_lproj_dirs") {
    outputs = []

    foreach(locale, locales_as_apple_outputs) {
      outputs += [ "$target_gen_dir/app_infoplist_strings/$locale.lproj" ]
    }
    script = "build/mac/make_locale_dirs.py"
    args = rebase_path(outputs)
  }

  foreach(locale, locales_as_apple_outputs) {
    bundle_data("electron_app_strings_${locale}_bundle_data") {
      sources = [ "$target_gen_dir/app_infoplist_strings/$locale.lproj" ]
      outputs = [ "{{bundle_resources_dir}}/$locale.lproj" ]
      public_deps = [ ":electron_app_lproj_dirs" ]
    }
  }
  group("electron_app_strings_bundle_data") {
    public_deps = []
    foreach(locale, locales_as_apple_outputs) {
      public_deps += [ ":electron_app_strings_${locale}_bundle_data" ]
    }
  }

  bundle_data("electron_app_resources") {
    public_deps = [
      ":default_app_asar",
      ":electron_app_strings_bundle_data",
    ]
    sources = [
      "$root_out_dir/resources/default_app.asar",
      "shell/browser/resources/mac/electron.icns",
    ]
    outputs = [ "{{bundle_resources_dir}}/{{source_file_part}}" ]
  }

  asar_hashed_info_plist("electron_app_plist") {
    keys = [ "DEFAULT_APP_ASAR_HEADER_SHA" ]
    hash_targets = [ ":default_app_asar_header_hash" ]
    plist_file = "shell/browser/resources/mac/Info.plist"
  }

  mac_app_bundle("electron_app") {
    output_name = electron_product_name
    sources = [
      "shell/app/electron_main_mac.cc",
      "shell/app/uv_stdio_fix.cc",
      "shell/app/uv_stdio_fix.h",
    ]
    include_dirs = [ "." ]
    deps = [
      ":electron_app_framework_bundle_data",
      ":electron_app_plist",
      ":electron_app_resources",
      ":electron_fuses",
      "//base/allocator:early_zone_registration_mac",
      "//electron/buildflags",
    ]
    if (is_mas_build) {
      deps += [ ":electron_login_helper_app" ]
    }
    info_plist_target = ":electron_app_plist"
    extra_substitutions = [
      "ELECTRON_BUNDLE_ID=$electron_mac_bundle_id",
      "ELECTRON_VERSION=$electron_version",
    ]
    ldflags = [
      "-rpath",
      "@executable_path/../Frameworks",
    ]
  }

  if (enable_dsyms) {
    extract_symbols("electron_framework_syms") {
      binary = "$root_out_dir/$electron_framework_name.framework/Versions/$electron_framework_version/$electron_framework_name"
      symbol_dir = "$root_out_dir/breakpad_symbols"
      dsym_file = "$root_out_dir/$electron_framework_name.dSYM/Contents/Resources/DWARF/$electron_framework_name"
      deps = [ ":electron_framework" ]
    }

    foreach(helper_params, content_mac_helpers) {
      _helper_target = helper_params[0]
      _helper_bundle_id = helper_params[1]
      _helper_suffix = helper_params[2]
      extract_symbols("electron_helper_syms_${_helper_target}") {
        binary = "$root_out_dir/$electron_helper_name${_helper_suffix}.app/Contents/MacOS/$electron_helper_name${_helper_suffix}"
        symbol_dir = "$root_out_dir/breakpad_symbols"
        dsym_file = "$root_out_dir/$electron_helper_name${_helper_suffix}.dSYM/Contents/Resources/DWARF/$electron_helper_name${_helper_suffix}"
        deps = [ ":electron_helper_app_${_helper_target}" ]
      }
    }

    extract_symbols("electron_app_syms") {
      binary = "$root_out_dir/$electron_product_name.app/Contents/MacOS/$electron_product_name"
      symbol_dir = "$root_out_dir/breakpad_symbols"
      dsym_file = "$root_out_dir/$electron_product_name.dSYM/Contents/Resources/DWARF/$electron_product_name"
      deps = [ ":electron_app" ]
    }

    extract_symbols("egl_syms") {
      binary = "$root_out_dir/libEGL.dylib"
      symbol_dir = "$root_out_dir/breakpad_symbols"
      dsym_file = "$root_out_dir/libEGL.dylib.dSYM/Contents/Resources/DWARF/libEGL.dylib"
      deps = [ "//third_party/angle:libEGL" ]
    }

    extract_symbols("gles_syms") {
      binary = "$root_out_dir/libGLESv2.dylib"
      symbol_dir = "$root_out_dir/breakpad_symbols"
      dsym_file = "$root_out_dir/libGLESv2.dylib.dSYM/Contents/Resources/DWARF/libGLESv2.dylib"
      deps = [ "//third_party/angle:libGLESv2" ]
    }

    extract_symbols("crashpad_handler_syms") {
      binary = "$root_out_dir/chrome_crashpad_handler"
      symbol_dir = "$root_out_dir/breakpad_symbols"
      dsym_file = "$root_out_dir/chrome_crashpad_handler.dSYM/Contents/Resources/DWARF/chrome_crashpad_handler"
      deps = [ "//components/crash/core/app:chrome_crashpad_handler" ]
    }

    group("electron_symbols") {
      deps = [
        ":egl_syms",
        ":electron_app_syms",
        ":electron_framework_syms",
        ":gles_syms",
      ]

      if (!is_mas_build) {
        deps += [ ":crashpad_handler_syms" ]
      }

      foreach(helper_params, content_mac_helpers) {
        _helper_target = helper_params[0]
        deps += [ ":electron_helper_syms_${_helper_target}" ]
      }
    }
  } else {
    group("electron_symbols") {
    }
  }
} else {
  windows_manifest("electron_app_manifest") {
    sources = [
      "shell/browser/resources/win/disable_window_filtering.manifest",
      "shell/browser/resources/win/dpi_aware.manifest",
      as_invoker_manifest,
      common_controls_manifest,
      default_compatibility_manifest,
    ]
  }

  executable("electron_app") {
    output_name = electron_project_name
    if (is_win) {
      sources = [ "shell/app/electron_main_win.cc" ]
    } else if (is_linux) {
      sources = [
        "shell/app/electron_main_linux.cc",
        "shell/app/uv_stdio_fix.cc",
        "shell/app/uv_stdio_fix.h",
      ]
    }
    include_dirs = [ "." ]
    deps = [
      ":default_app_asar",
      ":electron_app_manifest",
      ":electron_lib",
      ":packed_resources",
      "//components/crash/core/app",
      "//content:sandbox_helper_win",
      "//electron/buildflags",
      "//ui/strings",
    ]

    data = []
    data_deps = []

    data += [ "$root_out_dir/resources.pak" ]
    data += [ "$root_out_dir/chrome_100_percent.pak" ]
    if (enable_hidpi) {
      data += [ "$root_out_dir/chrome_200_percent.pak" ]
    }
    foreach(locale, platform_pak_locales) {
      data += [ "$root_out_dir/locales/$locale.pak" ]
    }

    if (!is_mac) {
      data += [ "$root_out_dir/resources/default_app.asar" ]
    }

    if (use_v8_context_snapshot) {
      public_deps = [ "//tools/v8_context_snapshot:v8_context_snapshot" ]
    }

    if (is_linux) {
      data_deps += [ "//components/crash/core/app:chrome_crashpad_handler" ]
    }

    if (is_win) {
      sources += [
        # TODO: we should be generating our .rc files more like how chrome does
        "shell/browser/resources/win/electron.rc",
        "shell/browser/resources/win/resource.h",
      ]

      deps += [
        "//components/browser_watcher:browser_watcher_client",
        "//components/crash/core/app:run_as_crashpad_handler",
      ]

      ldflags = []

      libs = [
        "comctl32.lib",
        "uiautomationcore.lib",
        "wtsapi32.lib",
      ]

      configs -= [ "//build/config/win:console" ]
      configs += [
        "//build/config/win:windowed",
        "//build/config/win:delayloads",
      ]

      if (current_cpu == "x86") {
        # Set the initial stack size to 0.5MiB, instead of the 1.5MiB needed by
        # Chrome's main thread. This saves significant memory on threads (like
        # those in the Windows thread pool, and others) whose stack size we can
        # only control through this setting. Because Chrome's main thread needs
        # a minimum 1.5 MiB stack, the main thread (in 32-bit builds only) uses
        # fibers to switch to a 1.5 MiB stack before running any other code.
        ldflags += [ "/STACK:0x80000" ]
      } else {
        # Increase the initial stack size. The default is 1MB, this is 8MB.
        ldflags += [ "/STACK:0x800000" ]
      }

      # This is to support renaming of electron.exe. node-gyp has hard-coded
      # executable names which it will recognise as node. This module definition
      # file claims that the electron executable is in fact named "node.exe",
      # which is one of the executable names that node-gyp recognizes.
      # See https://github.com/nodejs/node-gyp/commit/52ceec3a6d15de3a8f385f43dbe5ecf5456ad07a
      ldflags += [ "/DEF:" + rebase_path("build/electron.def", root_build_dir) ]
      inputs = [
        "shell/browser/resources/win/electron.ico",
        "build/electron.def",
      ]
    }
    if (is_linux) {
      ldflags = [
        "-pie",

        # Required for exporting all symbols of libuv.
        "-Wl,--whole-archive",
        "obj/third_party/electron_node/deps/uv/libuv.a",
        "-Wl,--no-whole-archive",
      ]

      if (!is_component_build && is_component_ffmpeg) {
        configs += [ "//build/config/gcc:rpath_for_built_shared_libraries" ]
      }

      if (is_linux) {
        deps += [ "//sandbox/linux:chrome_sandbox" ]
      }
    }
  }

  if (is_official_build) {
    if (is_linux) {
      _target_executable_suffix = ""
      _target_shared_library_suffix = ".so"
    } else if (is_win) {
      _target_executable_suffix = ".exe"
      _target_shared_library_suffix = ".dll"
    }

    extract_symbols("electron_app_symbols") {
      binary = "$root_out_dir/$electron_project_name$_target_executable_suffix"
      symbol_dir = "$root_out_dir/breakpad_symbols"
      deps = [ ":electron_app" ]
    }

    extract_symbols("egl_symbols") {
      binary = "$root_out_dir/libEGL$_target_shared_library_suffix"
      symbol_dir = "$root_out_dir/breakpad_symbols"
      deps = [ "//third_party/angle:libEGL" ]
    }

    extract_symbols("gles_symbols") {
      binary = "$root_out_dir/libGLESv2$_target_shared_library_suffix"
      symbol_dir = "$root_out_dir/breakpad_symbols"
      deps = [ "//third_party/angle:libGLESv2" ]
    }

    group("electron_symbols") {
      deps = [
        ":egl_symbols",
        ":electron_app_symbols",
        ":gles_symbols",
      ]
    }
  }
}

test("shell_browser_ui_unittests") {
  sources = [
    "//electron/shell/browser/ui/accelerator_util_unittests.cc",
    "//electron/shell/browser/ui/run_all_unittests.cc",
  ]

  configs += [ ":electron_lib_config" ]

  deps = [
    ":electron_lib",
    "//base",
    "//base/test:test_support",
    "//testing/gmock",
    "//testing/gtest",
    "//ui/base",
    "//ui/strings",
  ]
}

template("dist_zip") {
  _runtime_deps_target = "${target_name}__deps"
  _runtime_deps_file =
      "$root_out_dir/gen.runtime/" + get_label_info(target_name, "dir") + "/" +
      get_label_info(target_name, "name") + ".runtime_deps"

  group(_runtime_deps_target) {
    forward_variables_from(invoker,
                           [
                             "deps",
                             "data_deps",
                             "data",
                             "testonly",
                           ])
    write_runtime_deps = _runtime_deps_file
  }

  action(target_name) {
    script = "//electron/build/zip.py"
    deps = [ ":$_runtime_deps_target" ]
    forward_variables_from(invoker,
                           [
                             "outputs",
                             "testonly",
                           ])
    flatten = false
    flatten_relative_to = false
    if (defined(invoker.flatten)) {
      flatten = invoker.flatten
      if (defined(invoker.flatten_relative_to)) {
        flatten_relative_to = invoker.flatten_relative_to
      }
    }
    args = rebase_path(outputs + [ _runtime_deps_file ], root_build_dir) + [
             target_cpu,
             target_os,
             "$flatten",
             "$flatten_relative_to",
           ]
  }
}

copy("electron_license") {
  sources = [ "LICENSE" ]
  outputs = [ "$root_build_dir/{{source_file_part}}" ]
}
copy("chromium_licenses") {
  deps = [ "//components/resources:about_credits" ]
  sources = [ "$root_gen_dir/components/resources/about_credits.html" ]
  outputs = [ "$root_build_dir/LICENSES.chromium.html" ]
}

group("licenses") {
  data_deps = [
    ":chromium_licenses",
    ":electron_license",
  ]
}

copy("electron_version") {
  sources = [ "ELECTRON_VERSION" ]
  outputs = [ "$root_build_dir/version" ]
}

dist_zip("electron_dist_zip") {
  data_deps = [
    ":electron_app",
    ":electron_version",
    ":licenses",
  ]
  if (is_linux) {
    data_deps += [ "//sandbox/linux:chrome_sandbox" ]
  }
  deps = data_deps
  outputs = [ "$root_build_dir/dist.zip" ]
}

dist_zip("electron_ffmpeg_zip") {
  data_deps = [ "//third_party/ffmpeg" ]
  deps = data_deps
  outputs = [ "$root_build_dir/ffmpeg.zip" ]
}

electron_chromedriver_deps = [
  ":licenses",
  "//chrome/test/chromedriver",
  "//electron/buildflags",
]

group("electron_chromedriver") {
  testonly = true
  public_deps = electron_chromedriver_deps
}

dist_zip("electron_chromedriver_zip") {
  testonly = true
  data_deps = electron_chromedriver_deps
  deps = data_deps
  outputs = [ "$root_build_dir/chromedriver.zip" ]
}

mksnapshot_deps = [
  ":licenses",
  "//v8:mksnapshot($v8_snapshot_toolchain)",
]

if (use_v8_context_snapshot) {
  mksnapshot_deps += [ "//tools/v8_context_snapshot:v8_context_snapshot_generator($v8_snapshot_toolchain)" ]
}

group("electron_mksnapshot") {
  public_deps = mksnapshot_deps
}

dist_zip("electron_mksnapshot_zip") {
  data_deps = mksnapshot_deps
  deps = data_deps
  outputs = [ "$root_build_dir/mksnapshot.zip" ]
}

copy("hunspell_dictionaries") {
  sources = hunspell_dictionaries + hunspell_licenses
  outputs = [ "$target_gen_dir/electron_hunspell/{{source_file_part}}" ]
}

dist_zip("hunspell_dictionaries_zip") {
  data_deps = [ ":hunspell_dictionaries" ]
  deps = data_deps
  flatten = true

  outputs = [ "$root_build_dir/hunspell_dictionaries.zip" ]
}

copy("libcxx_headers") {
  sources = libcxx_headers + libcxx_licenses +
            [ "//buildtools/third_party/libc++/__config_site" ]
  outputs = [ "$target_gen_dir/electron_libcxx_include/{{source_root_relative_dir}}/{{source_file_part}}" ]
}

dist_zip("libcxx_headers_zip") {
  data_deps = [ ":libcxx_headers" ]
  deps = data_deps
  flatten = true
  flatten_relative_to = rebase_path(
          "$target_gen_dir/electron_libcxx_include/buildtools/third_party/libc++/trunk",
          "$root_out_dir")

  outputs = [ "$root_build_dir/libcxx_headers.zip" ]
}

copy("libcxxabi_headers") {
  sources = libcxxabi_headers + libcxxabi_licenses
  outputs = [ "$target_gen_dir/electron_libcxxabi_include/{{source_root_relative_dir}}/{{source_file_part}}" ]
}

dist_zip("libcxxabi_headers_zip") {
  data_deps = [ ":libcxxabi_headers" ]
  deps = data_deps
  flatten = true
  flatten_relative_to = rebase_path(
          "$target_gen_dir/electron_libcxxabi_include/buildtools/third_party/libc++abi/trunk",
          "$root_out_dir")

  outputs = [ "$root_build_dir/libcxxabi_headers.zip" ]
}

action("libcxx_objects_zip") {
  deps = [ "//buildtools/third_party/libc++" ]
  script = "build/zip_libcxx.py"
  outputs = [ "$root_build_dir/libcxx_objects.zip" ]
  args = rebase_path(outputs)
}

group("electron") {
  public_deps = [ ":electron_app" ]
}<|MERGE_RESOLUTION|>--- conflicted
+++ resolved
@@ -930,14 +930,10 @@
       assert(defined(invoker.helper_name_suffix))
 
       output_name = electron_helper_name + invoker.helper_name_suffix
-<<<<<<< HEAD
-      deps = [ ":electron_framework+link_nested" ]
-=======
       deps = [
-        ":electron_framework+link",
+        ":electron_framework+link_nested",
         "//base/allocator:early_zone_registration_mac",
       ]
->>>>>>> 192a7fad
       if (!is_mas_build) {
         deps += [ "//sandbox/mac:seatbelt" ]
       }
