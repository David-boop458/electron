// Copyright (c) 2014 GitHub, Inc.
// Use of this source code is governed by the MIT license that can be
// found in the LICENSE file.

#include "shell/browser/api/electron_api_web_contents.h"

#include <limits>
#include <memory>
#include <set>
#include <string>
#include <utility>
#include <vector>

#include "base/containers/contains.h"
#include "base/containers/fixed_flat_map.h"
#include "base/containers/id_map.h"
#include "base/files/file_util.h"
#include "base/json/json_reader.h"
#include "base/no_destructor.h"
#include "base/strings/utf_string_conversions.h"
#include "base/task/current_thread.h"
#include "base/task/thread_pool.h"
#include "base/threading/scoped_blocking_call.h"
#include "base/values.h"
#include "chrome/browser/browser_process.h"
#include "chrome/browser/picture_in_picture/picture_in_picture_window_manager.h"
#include "chrome/browser/ui/exclusive_access/exclusive_access_manager.h"
#include "chrome/browser/ui/views/eye_dropper/eye_dropper.h"
#include "chrome/common/pref_names.h"
#include "components/embedder_support/user_agent_utils.h"
#include "components/prefs/pref_service.h"
#include "components/prefs/scoped_user_pref_update.h"
#include "components/security_state/content/content_utils.h"
#include "components/security_state/core/security_state.h"
#include "content/browser/renderer_host/frame_tree_node.h"  // nogncheck
#include "content/browser/renderer_host/render_frame_host_manager.h"  // nogncheck
#include "content/browser/renderer_host/render_widget_host_impl.h"  // nogncheck
#include "content/browser/renderer_host/render_widget_host_view_base.h"  // nogncheck
#include "content/public/browser/child_process_security_policy.h"
#include "content/public/browser/context_menu_params.h"
#include "content/public/browser/desktop_media_id.h"
#include "content/public/browser/desktop_streams_registry.h"
#include "content/public/browser/download_request_utils.h"
#include "content/public/browser/favicon_status.h"
#include "content/public/browser/file_select_listener.h"
#include "content/public/browser/native_web_keyboard_event.h"
#include "content/public/browser/navigation_details.h"
#include "content/public/browser/navigation_entry.h"
#include "content/public/browser/navigation_handle.h"
#include "content/public/browser/render_frame_host.h"
#include "content/public/browser/render_process_host.h"
#include "content/public/browser/render_view_host.h"
#include "content/public/browser/render_widget_host.h"
#include "content/public/browser/render_widget_host_view.h"
#include "content/public/browser/service_worker_context.h"
#include "content/public/browser/site_instance.h"
#include "content/public/browser/storage_partition.h"
#include "content/public/browser/web_contents.h"
#include "content/public/common/referrer_type_converters.h"
#include "content/public/common/result_codes.h"
#include "content/public/common/webplugininfo.h"
#include "electron/buildflags/buildflags.h"
#include "electron/shell/common/api/api.mojom.h"
#include "gin/arguments.h"
#include "gin/data_object_builder.h"
#include "gin/handle.h"
#include "gin/object_template_builder.h"
#include "gin/wrappable.h"
#include "media/base/mime_util.h"
#include "mojo/public/cpp/bindings/associated_remote.h"
#include "mojo/public/cpp/bindings/pending_receiver.h"
#include "mojo/public/cpp/bindings/remote.h"
#include "mojo/public/cpp/system/platform_handle.h"
#include "ppapi/buildflags/buildflags.h"
#include "printing/buildflags/buildflags.h"
#include "printing/print_job_constants.h"
#include "services/resource_coordinator/public/cpp/memory_instrumentation/memory_instrumentation.h"
#include "services/service_manager/public/cpp/interface_provider.h"
#include "shell/browser/api/electron_api_browser_window.h"
#include "shell/browser/api/electron_api_debugger.h"
#include "shell/browser/api/electron_api_session.h"
#include "shell/browser/api/electron_api_web_frame_main.h"
#include "shell/browser/api/message_port.h"
#include "shell/browser/browser.h"
#include "shell/browser/child_web_contents_tracker.h"
#include "shell/browser/electron_autofill_driver_factory.h"
#include "shell/browser/electron_browser_client.h"
#include "shell/browser/electron_browser_context.h"
#include "shell/browser/electron_browser_main_parts.h"
#include "shell/browser/electron_javascript_dialog_manager.h"
#include "shell/browser/electron_navigation_throttle.h"
#include "shell/browser/file_select_helper.h"
#include "shell/browser/native_window.h"
#include "shell/browser/osr/osr_render_widget_host_view.h"
#include "shell/browser/osr/osr_web_contents_view.h"
#include "shell/browser/session_preferences.h"
#include "shell/browser/ui/drag_util.h"
#include "shell/browser/ui/file_dialog.h"
#include "shell/browser/ui/inspectable_web_contents.h"
#include "shell/browser/ui/inspectable_web_contents_view.h"
#include "shell/browser/web_contents_permission_helper.h"
#include "shell/browser/web_contents_preferences.h"
#include "shell/browser/web_contents_zoom_controller.h"
#include "shell/browser/web_view_guest_delegate.h"
#include "shell/browser/web_view_manager.h"
#include "shell/common/api/electron_api_native_image.h"
#include "shell/common/api/electron_bindings.h"
#include "shell/common/color_util.h"
#include "shell/common/electron_constants.h"
#include "shell/common/gin_converters/base_converter.h"
#include "shell/common/gin_converters/blink_converter.h"
#include "shell/common/gin_converters/callback_converter.h"
#include "shell/common/gin_converters/content_converter.h"
#include "shell/common/gin_converters/file_path_converter.h"
#include "shell/common/gin_converters/frame_converter.h"
#include "shell/common/gin_converters/gfx_converter.h"
#include "shell/common/gin_converters/gurl_converter.h"
#include "shell/common/gin_converters/image_converter.h"
#include "shell/common/gin_converters/net_converter.h"
#include "shell/common/gin_converters/optional_converter.h"
#include "shell/common/gin_converters/value_converter.h"
#include "shell/common/gin_helper/dictionary.h"
#include "shell/common/gin_helper/object_template_builder.h"
#include "shell/common/language_util.h"
#include "shell/common/node_includes.h"
#include "shell/common/options_switches.h"
#include "shell/common/process_util.h"
#include "shell/common/thread_restrictions.h"
#include "shell/common/v8_value_serializer.h"
#include "storage/browser/file_system/isolated_context.h"
#include "third_party/abseil-cpp/absl/types/optional.h"
#include "third_party/blink/public/common/associated_interfaces/associated_interface_provider.h"
#include "third_party/blink/public/common/input/web_input_event.h"
#include "third_party/blink/public/common/messaging/transferable_message_mojom_traits.h"
#include "third_party/blink/public/common/page/page_zoom.h"
#include "third_party/blink/public/mojom/frame/find_in_page.mojom.h"
#include "third_party/blink/public/mojom/frame/fullscreen.mojom.h"
#include "third_party/blink/public/mojom/messaging/transferable_message.mojom.h"
#include "third_party/blink/public/mojom/renderer_preferences.mojom.h"
#include "ui/base/cursor/cursor.h"
#include "ui/base/cursor/mojom/cursor_type.mojom-shared.h"
#include "ui/display/screen.h"
#include "ui/events/base_event_utils.h"

#if BUILDFLAG(IS_WIN)
#include "shell/browser/native_window_views.h"
#endif

#if !BUILDFLAG(IS_MAC)
#include "ui/aura/window.h"
#else
#include "ui/base/cocoa/defaults_utils.h"
#endif

#if BUILDFLAG(IS_LINUX)
#include "ui/linux/linux_ui.h"
#endif

#if BUILDFLAG(IS_LINUX) || BUILDFLAG(IS_WIN)
#include "ui/gfx/font_render_params.h"
#endif

#if BUILDFLAG(ENABLE_ELECTRON_EXTENSIONS)
#include "extensions/browser/script_executor.h"
#include "extensions/browser/view_type_utils.h"
#include "extensions/common/mojom/view_type.mojom.h"
#include "shell/browser/extensions/electron_extension_web_contents_observer.h"
#endif

#if BUILDFLAG(ENABLE_PRINTING)
#include "chrome/browser/printing/print_view_manager_base.h"
#include "components/printing/browser/print_manager_utils.h"
#include "components/printing/browser/print_to_pdf/pdf_print_result.h"
#include "components/printing/browser/print_to_pdf/pdf_print_utils.h"
#include "printing/backend/print_backend.h"  // nogncheck
#include "printing/mojom/print.mojom.h"      // nogncheck
#include "printing/page_range.h"
#include "shell/browser/printing/print_view_manager_electron.h"

#if BUILDFLAG(IS_WIN)
#include "printing/backend/win_helper.h"
#endif
#endif  // BUILDFLAG(ENABLE_PRINTING)

#if BUILDFLAG(ENABLE_PDF_VIEWER)
#include "components/pdf/browser/pdf_web_contents_helper.h"  // nogncheck
#include "shell/browser/electron_pdf_web_contents_helper_client.h"
#endif

#if BUILDFLAG(ENABLE_PLUGINS)
#include "content/public/browser/plugin_service.h"
#endif

#if !IS_MAS_BUILD()
#include "chrome/browser/hang_monitor/hang_crash_dump.h"  // nogncheck
#endif

namespace gin {

#if BUILDFLAG(ENABLE_PRINTING)
template <>
struct Converter<printing::mojom::MarginType> {
  static bool FromV8(v8::Isolate* isolate,
                     v8::Local<v8::Value> val,
                     printing::mojom::MarginType* out) {
    using Val = printing::mojom::MarginType;
    static constexpr auto Lookup =
        base::MakeFixedFlatMapSorted<base::StringPiece, Val>({
            {"custom", Val::kCustomMargins},
            {"default", Val::kDefaultMargins},
            {"none", Val::kNoMargins},
            {"printableArea", Val::kPrintableAreaMargins},
        });
    return FromV8WithLookup(isolate, val, Lookup, out);
  }
};

template <>
struct Converter<printing::mojom::DuplexMode> {
  static bool FromV8(v8::Isolate* isolate,
                     v8::Local<v8::Value> val,
                     printing::mojom::DuplexMode* out) {
    using Val = printing::mojom::DuplexMode;
    static constexpr auto Lookup =
        base::MakeFixedFlatMapSorted<base::StringPiece, Val>({
            {"longEdge", Val::kLongEdge},
            {"shortEdge", Val::kShortEdge},
            {"simplex", Val::kSimplex},
        });
    return FromV8WithLookup(isolate, val, Lookup, out);
  }
};

#endif

template <>
struct Converter<WindowOpenDisposition> {
  static v8::Local<v8::Value> ToV8(v8::Isolate* isolate,
                                   WindowOpenDisposition val) {
    std::string disposition = "other";
    switch (val) {
      case WindowOpenDisposition::CURRENT_TAB:
        disposition = "default";
        break;
      case WindowOpenDisposition::NEW_FOREGROUND_TAB:
        disposition = "foreground-tab";
        break;
      case WindowOpenDisposition::NEW_BACKGROUND_TAB:
        disposition = "background-tab";
        break;
      case WindowOpenDisposition::NEW_POPUP:
      case WindowOpenDisposition::NEW_WINDOW:
        disposition = "new-window";
        break;
      case WindowOpenDisposition::SAVE_TO_DISK:
        disposition = "save-to-disk";
        break;
      default:
        break;
    }
    return gin::ConvertToV8(isolate, disposition);
  }
};

template <>
struct Converter<content::SavePageType> {
  static bool FromV8(v8::Isolate* isolate,
                     v8::Local<v8::Value> val,
                     content::SavePageType* out) {
    using Val = content::SavePageType;
    static constexpr auto Lookup =
        base::MakeFixedFlatMapSorted<base::StringPiece, Val>({
            {"htmlcomplete", Val::SAVE_PAGE_TYPE_AS_COMPLETE_HTML},
            {"htmlonly", Val::SAVE_PAGE_TYPE_AS_ONLY_HTML},
            {"mhtml", Val::SAVE_PAGE_TYPE_AS_MHTML},
        });
    return FromV8WithLowerLookup(isolate, val, Lookup, out);
  }
};

template <>
struct Converter<electron::api::WebContents::Type> {
  static v8::Local<v8::Value> ToV8(v8::Isolate* isolate,
                                   electron::api::WebContents::Type val) {
    using Type = electron::api::WebContents::Type;
    std::string type;
    switch (val) {
      case Type::kBackgroundPage:
        type = "backgroundPage";
        break;
      case Type::kBrowserWindow:
        type = "window";
        break;
      case Type::kBrowserView:
        type = "browserView";
        break;
      case Type::kRemote:
        type = "remote";
        break;
      case Type::kWebView:
        type = "webview";
        break;
      case Type::kOffScreen:
        type = "offscreen";
        break;
      default:
        break;
    }
    return gin::ConvertToV8(isolate, type);
  }

  static bool FromV8(v8::Isolate* isolate,
                     v8::Local<v8::Value> val,
                     electron::api::WebContents::Type* out) {
    using Val = electron::api::WebContents::Type;
    static constexpr auto Lookup =
        base::MakeFixedFlatMapSorted<base::StringPiece, Val>({
            {"backgroundPage", Val::kBackgroundPage},
            {"browserView", Val::kBrowserView},
            {"offscreen", Val::kOffScreen},
            {"webview", Val::kWebView},
        });
    return FromV8WithLookup(isolate, val, Lookup, out);
  }
};

template <>
struct Converter<scoped_refptr<content::DevToolsAgentHost>> {
  static v8::Local<v8::Value> ToV8(
      v8::Isolate* isolate,
      const scoped_refptr<content::DevToolsAgentHost>& val) {
    gin_helper::Dictionary dict(isolate, v8::Object::New(isolate));
    dict.Set("id", val->GetId());
    dict.Set("url", val->GetURL().spec());
    return dict.GetHandle();
  }
};

}  // namespace gin

namespace electron::api {

namespace {

constexpr base::StringPiece CursorTypeToString(
    ui::mojom::CursorType cursor_type) {
  switch (cursor_type) {
    case ui::mojom::CursorType::kPointer:
      return "pointer";
    case ui::mojom::CursorType::kCross:
      return "crosshair";
    case ui::mojom::CursorType::kHand:
      return "hand";
    case ui::mojom::CursorType::kIBeam:
      return "text";
    case ui::mojom::CursorType::kWait:
      return "wait";
    case ui::mojom::CursorType::kHelp:
      return "help";
    case ui::mojom::CursorType::kEastResize:
      return "e-resize";
    case ui::mojom::CursorType::kNorthResize:
      return "n-resize";
    case ui::mojom::CursorType::kNorthEastResize:
      return "ne-resize";
    case ui::mojom::CursorType::kNorthWestResize:
      return "nw-resize";
    case ui::mojom::CursorType::kSouthResize:
      return "s-resize";
    case ui::mojom::CursorType::kSouthEastResize:
      return "se-resize";
    case ui::mojom::CursorType::kSouthWestResize:
      return "sw-resize";
    case ui::mojom::CursorType::kWestResize:
      return "w-resize";
    case ui::mojom::CursorType::kNorthSouthResize:
      return "ns-resize";
    case ui::mojom::CursorType::kEastWestResize:
      return "ew-resize";
    case ui::mojom::CursorType::kNorthEastSouthWestResize:
      return "nesw-resize";
    case ui::mojom::CursorType::kNorthWestSouthEastResize:
      return "nwse-resize";
    case ui::mojom::CursorType::kColumnResize:
      return "col-resize";
    case ui::mojom::CursorType::kRowResize:
      return "row-resize";
    case ui::mojom::CursorType::kMiddlePanning:
      return "m-panning";
    case ui::mojom::CursorType::kMiddlePanningVertical:
      return "m-panning-vertical";
    case ui::mojom::CursorType::kMiddlePanningHorizontal:
      return "m-panning-horizontal";
    case ui::mojom::CursorType::kEastPanning:
      return "e-panning";
    case ui::mojom::CursorType::kNorthPanning:
      return "n-panning";
    case ui::mojom::CursorType::kNorthEastPanning:
      return "ne-panning";
    case ui::mojom::CursorType::kNorthWestPanning:
      return "nw-panning";
    case ui::mojom::CursorType::kSouthPanning:
      return "s-panning";
    case ui::mojom::CursorType::kSouthEastPanning:
      return "se-panning";
    case ui::mojom::CursorType::kSouthWestPanning:
      return "sw-panning";
    case ui::mojom::CursorType::kWestPanning:
      return "w-panning";
    case ui::mojom::CursorType::kMove:
      return "move";
    case ui::mojom::CursorType::kVerticalText:
      return "vertical-text";
    case ui::mojom::CursorType::kCell:
      return "cell";
    case ui::mojom::CursorType::kContextMenu:
      return "context-menu";
    case ui::mojom::CursorType::kAlias:
      return "alias";
    case ui::mojom::CursorType::kProgress:
      return "progress";
    case ui::mojom::CursorType::kNoDrop:
      return "nodrop";
    case ui::mojom::CursorType::kCopy:
      return "copy";
    case ui::mojom::CursorType::kNone:
      return "none";
    case ui::mojom::CursorType::kNotAllowed:
      return "not-allowed";
    case ui::mojom::CursorType::kZoomIn:
      return "zoom-in";
    case ui::mojom::CursorType::kZoomOut:
      return "zoom-out";
    case ui::mojom::CursorType::kGrab:
      return "grab";
    case ui::mojom::CursorType::kGrabbing:
      return "grabbing";
    case ui::mojom::CursorType::kCustom:
      return "custom";
    case ui::mojom::CursorType::kNull:
      return "null";
    case ui::mojom::CursorType::kDndNone:
      return "drag-drop-none";
    case ui::mojom::CursorType::kDndMove:
      return "drag-drop-move";
    case ui::mojom::CursorType::kDndCopy:
      return "drag-drop-copy";
    case ui::mojom::CursorType::kDndLink:
      return "drag-drop-link";
    case ui::mojom::CursorType::kNorthSouthNoResize:
      return "ns-no-resize";
    case ui::mojom::CursorType::kEastWestNoResize:
      return "ew-no-resize";
    case ui::mojom::CursorType::kNorthEastSouthWestNoResize:
      return "nesw-no-resize";
    case ui::mojom::CursorType::kNorthWestSouthEastNoResize:
      return "nwse-no-resize";
    default:
      return "default";
  }
}

base::IDMap<WebContents*>& GetAllWebContents() {
  static base::NoDestructor<base::IDMap<WebContents*>> s_all_web_contents;
  return *s_all_web_contents;
}

void OnCapturePageDone(gin_helper::Promise<gfx::Image> promise,
                       base::ScopedClosureRunner capture_handle,
                       const SkBitmap& bitmap) {
  // Hack to enable transparency in captured image
  promise.Resolve(gfx::Image::CreateFrom1xBitmap(bitmap));

  capture_handle.RunAndReset();
}

absl::optional<base::TimeDelta> GetCursorBlinkInterval() {
#if BUILDFLAG(IS_MAC)
  absl::optional<base::TimeDelta> system_value(
      ui::TextInsertionCaretBlinkPeriodFromDefaults());
  if (system_value)
    return *system_value;
#elif BUILDFLAG(IS_LINUX)
  if (auto* linux_ui = ui::LinuxUi::instance())
    return linux_ui->GetCursorBlinkInterval();
#elif BUILDFLAG(IS_WIN)
  const auto system_msec = ::GetCaretBlinkTime();
  if (system_msec != 0) {
    return (system_msec == INFINITE) ? base::TimeDelta()
                                     : base::Milliseconds(system_msec);
  }
#endif
  return absl::nullopt;
}

#if BUILDFLAG(ENABLE_PRINTING)
// This will return false if no printer with the provided device_name can be
// found on the network. We need to check this because Chromium does not do
// sanity checking of device_name validity and so will crash on invalid names.
bool IsDeviceNameValid(const std::u16string& device_name) {
#if BUILDFLAG(IS_MAC)
  base::ScopedCFTypeRef<CFStringRef> new_printer_id(
      base::SysUTF16ToCFStringRef(device_name));
  PMPrinter new_printer = PMPrinterCreateFromPrinterID(new_printer_id.get());
  bool printer_exists = new_printer != nullptr;
  PMRelease(new_printer);
  return printer_exists;
#else
  scoped_refptr<printing::PrintBackend> print_backend =
      printing::PrintBackend::CreateInstance(
          g_browser_process->GetApplicationLocale());
  return print_backend->IsValidPrinter(base::UTF16ToUTF8(device_name));
#endif
}

// This function returns a validated device name.
// If the user passed one to webContents.print(), we check that it's valid and
// return it or fail if the network doesn't recognize it. If the user didn't
// pass a device name, we first try to return the system default printer. If one
// isn't set, then pull all the printers and use the first one or fail if none
// exist.
std::pair<std::string, std::u16string> GetDeviceNameToUse(
    const std::u16string& device_name) {
#if BUILDFLAG(IS_WIN)
  // Blocking is needed here because Windows printer drivers are oftentimes
  // not thread-safe and have to be accessed on the UI thread.
  ScopedAllowBlockingForElectron allow_blocking;
#endif

  if (!device_name.empty()) {
    if (!IsDeviceNameValid(device_name))
      return std::make_pair("Invalid deviceName provided", std::u16string());
    return std::make_pair(std::string(), device_name);
  }

  scoped_refptr<printing::PrintBackend> print_backend =
      printing::PrintBackend::CreateInstance(
          g_browser_process->GetApplicationLocale());
  std::string printer_name;
  printing::mojom::ResultCode code =
      print_backend->GetDefaultPrinterName(printer_name);

  // We don't want to return if this fails since some devices won't have a
  // default printer.
  if (code != printing::mojom::ResultCode::kSuccess)
    LOG(ERROR) << "Failed to get default printer name";

  if (printer_name.empty()) {
    printing::PrinterList printers;
    if (print_backend->EnumeratePrinters(printers) !=
        printing::mojom::ResultCode::kSuccess)
      return std::make_pair("Failed to enumerate printers", std::u16string());
    if (printers.empty())
      return std::make_pair("No printers available on the network",
                            std::u16string());

    printer_name = printers.front().printer_name;
  }

  return std::make_pair(std::string(), base::UTF8ToUTF16(printer_name));
}

// Copied from
// chrome/browser/ui/webui/print_preview/local_printer_handler_default.cc:L36-L54
scoped_refptr<base::TaskRunner> CreatePrinterHandlerTaskRunner() {
  // USER_VISIBLE because the result is displayed in the print preview dialog.
#if !BUILDFLAG(IS_WIN)
  static constexpr base::TaskTraits kTraits = {
      base::MayBlock(), base::TaskPriority::USER_VISIBLE};
#endif

#if defined(USE_CUPS)
  // CUPS is thread safe.
  return base::ThreadPool::CreateTaskRunner(kTraits);
#elif BUILDFLAG(IS_WIN)
  // Windows drivers are likely not thread-safe and need to be accessed on the
  // UI thread.
  return content::GetUIThreadTaskRunner({base::TaskPriority::USER_VISIBLE});
#else
  // Be conservative on unsupported platforms.
  return base::ThreadPool::CreateSingleThreadTaskRunner(kTraits);
#endif
}
#endif

struct UserDataLink : public base::SupportsUserData::Data {
  explicit UserDataLink(base::WeakPtr<WebContents> contents)
      : web_contents(contents) {}

  base::WeakPtr<WebContents> web_contents;
};
const void* kElectronApiWebContentsKey = &kElectronApiWebContentsKey;

const char kRootName[] = "<root>";

struct FileSystem {
  FileSystem() = default;
  FileSystem(const std::string& type,
             const std::string& file_system_name,
             const std::string& root_url,
             const std::string& file_system_path)
      : type(type),
        file_system_name(file_system_name),
        root_url(root_url),
        file_system_path(file_system_path) {}

  std::string type;
  std::string file_system_name;
  std::string root_url;
  std::string file_system_path;
};

std::string RegisterFileSystem(content::WebContents* web_contents,
                               const base::FilePath& path) {
  auto* isolated_context = storage::IsolatedContext::GetInstance();
  std::string root_name(kRootName);
  storage::IsolatedContext::ScopedFSHandle file_system =
      isolated_context->RegisterFileSystemForPath(
          storage::kFileSystemTypeLocal, std::string(), path, &root_name);

  content::ChildProcessSecurityPolicy* policy =
      content::ChildProcessSecurityPolicy::GetInstance();
  content::RenderViewHost* render_view_host = web_contents->GetRenderViewHost();
  int renderer_id = render_view_host->GetProcess()->GetID();
  policy->GrantReadFileSystem(renderer_id, file_system.id());
  policy->GrantWriteFileSystem(renderer_id, file_system.id());
  policy->GrantCreateFileForFileSystem(renderer_id, file_system.id());
  policy->GrantDeleteFromFileSystem(renderer_id, file_system.id());

  if (!policy->CanReadFile(renderer_id, path))
    policy->GrantReadFile(renderer_id, path);

  return file_system.id();
}

FileSystem CreateFileSystemStruct(content::WebContents* web_contents,
                                  const std::string& file_system_id,
                                  const std::string& file_system_path,
                                  const std::string& type) {
  const GURL origin = web_contents->GetURL().DeprecatedGetOriginAsURL();
  std::string file_system_name =
      storage::GetIsolatedFileSystemName(origin, file_system_id);
  std::string root_url = storage::GetIsolatedFileSystemRootURIString(
      origin, file_system_id, kRootName);
  return FileSystem(type, file_system_name, root_url, file_system_path);
}

base::Value::Dict CreateFileSystemValue(const FileSystem& file_system) {
  base::Value::Dict value;
  value.Set("type", file_system.type);
  value.Set("fileSystemName", file_system.file_system_name);
  value.Set("rootURL", file_system.root_url);
  value.Set("fileSystemPath", file_system.file_system_path);
  return value;
}

void WriteToFile(const base::FilePath& path, const std::string& content) {
  base::ScopedBlockingCall scoped_blocking_call(FROM_HERE,
                                                base::BlockingType::WILL_BLOCK);
  DCHECK(!path.empty());

  base::WriteFile(path, content.data(), content.size());
}

void AppendToFile(const base::FilePath& path, const std::string& content) {
  base::ScopedBlockingCall scoped_blocking_call(FROM_HERE,
                                                base::BlockingType::WILL_BLOCK);
  DCHECK(!path.empty());

  base::AppendToFile(path, content);
}

PrefService* GetPrefService(content::WebContents* web_contents) {
  auto* context = web_contents->GetBrowserContext();
  return static_cast<electron::ElectronBrowserContext*>(context)->prefs();
}

std::map<std::string, std::string> GetAddedFileSystemPaths(
    content::WebContents* web_contents) {
  auto* pref_service = GetPrefService(web_contents);
  const base::Value::Dict& file_system_paths =
      pref_service->GetDict(prefs::kDevToolsFileSystemPaths);
  std::map<std::string, std::string> result;
  for (auto it : file_system_paths) {
    std::string type =
        it.second.is_string() ? it.second.GetString() : std::string();
    result[it.first] = type;
  }
  return result;
}

bool IsDevToolsFileSystemAdded(content::WebContents* web_contents,
                               const std::string& file_system_path) {
  return base::Contains(GetAddedFileSystemPaths(web_contents),
                        file_system_path);
}

content::RenderFrameHost* GetRenderFrameHost(
    content::NavigationHandle* navigation_handle) {
  int frame_tree_node_id = navigation_handle->GetFrameTreeNodeId();
  content::FrameTreeNode* frame_tree_node =
      content::FrameTreeNode::GloballyFindByID(frame_tree_node_id);
  content::RenderFrameHostManager* render_manager =
      frame_tree_node->render_manager();
  content::RenderFrameHost* frame_host = nullptr;
  if (render_manager) {
    frame_host = render_manager->speculative_frame_host();
    if (!frame_host)
      frame_host = render_manager->current_frame_host();
  }

  return frame_host;
}
}  // namespace

#if BUILDFLAG(ENABLE_ELECTRON_EXTENSIONS)

WebContents::Type GetTypeFromViewType(extensions::mojom::ViewType view_type) {
  switch (view_type) {
    case extensions::mojom::ViewType::kExtensionBackgroundPage:
      return WebContents::Type::kBackgroundPage;

    case extensions::mojom::ViewType::kAppWindow:
    case extensions::mojom::ViewType::kComponent:
    case extensions::mojom::ViewType::kExtensionDialog:
    case extensions::mojom::ViewType::kExtensionPopup:
    case extensions::mojom::ViewType::kBackgroundContents:
    case extensions::mojom::ViewType::kExtensionGuest:
    case extensions::mojom::ViewType::kTabContents:
    case extensions::mojom::ViewType::kOffscreenDocument:
    case extensions::mojom::ViewType::kExtensionSidePanel:
    case extensions::mojom::ViewType::kInvalid:
      return WebContents::Type::kRemote;
  }
}

#endif

WebContents::WebContents(v8::Isolate* isolate,
                         content::WebContents* web_contents)
    : content::WebContentsObserver(web_contents),
      type_(Type::kRemote),
      id_(GetAllWebContents().Add(this))
#if BUILDFLAG(ENABLE_PRINTING)
      ,
      print_task_runner_(CreatePrinterHandlerTaskRunner())
#endif
{
#if BUILDFLAG(ENABLE_ELECTRON_EXTENSIONS)
  // WebContents created by extension host will have valid ViewType set.
  extensions::mojom::ViewType view_type = extensions::GetViewType(web_contents);
  if (view_type != extensions::mojom::ViewType::kInvalid) {
    InitWithExtensionView(isolate, web_contents, view_type);
  }

  extensions::ElectronExtensionWebContentsObserver::CreateForWebContents(
      web_contents);
  script_executor_ = std::make_unique<extensions::ScriptExecutor>(web_contents);
#endif

  auto session = Session::CreateFrom(isolate, GetBrowserContext());
  session_.Reset(isolate, session.ToV8());

  SetUserAgent(GetBrowserContext()->GetUserAgent());

  web_contents->SetUserData(kElectronApiWebContentsKey,
                            std::make_unique<UserDataLink>(GetWeakPtr()));
  InitZoomController(web_contents, gin::Dictionary::CreateEmpty(isolate));
}

WebContents::WebContents(v8::Isolate* isolate,
                         std::unique_ptr<content::WebContents> web_contents,
                         Type type)
    : content::WebContentsObserver(web_contents.get()),
      type_(type),
      id_(GetAllWebContents().Add(this))
#if BUILDFLAG(ENABLE_PRINTING)
      ,
      print_task_runner_(CreatePrinterHandlerTaskRunner())
#endif
{
  DCHECK(type != Type::kRemote)
      << "Can't take ownership of a remote WebContents";
  auto session = Session::CreateFrom(isolate, GetBrowserContext());
  session_.Reset(isolate, session.ToV8());
  InitWithSessionAndOptions(isolate, std::move(web_contents), session,
                            gin::Dictionary::CreateEmpty(isolate));
}

WebContents::WebContents(v8::Isolate* isolate,
                         const gin_helper::Dictionary& options)
    : id_(GetAllWebContents().Add(this))
#if BUILDFLAG(ENABLE_PRINTING)
      ,
      print_task_runner_(CreatePrinterHandlerTaskRunner())
#endif
{
  // Read options.
  options.Get("backgroundThrottling", &background_throttling_);

  // Get type
  options.Get("type", &type_);

  bool b = false;
  if (options.Get(options::kOffscreen, &b) && b)
    type_ = Type::kOffScreen;

  // Init embedder earlier
  options.Get("embedder", &embedder_);

  // Whether to enable DevTools.
  options.Get("devTools", &enable_devtools_);

  bool initially_shown = true;
  options.Get(options::kShow, &initially_shown);

  // Obtain the session.
  std::string partition;
  gin::Handle<api::Session> session;
  if (options.Get("session", &session) && !session.IsEmpty()) {
  } else if (options.Get("partition", &partition)) {
    session = Session::FromPartition(isolate, partition);
  } else {
    // Use the default session if not specified.
    session = Session::FromPartition(isolate, "");
  }
  session_.Reset(isolate, session.ToV8());

  std::unique_ptr<content::WebContents> web_contents;
  if (IsGuest()) {
    scoped_refptr<content::SiteInstance> site_instance =
        content::SiteInstance::CreateForURL(session->browser_context(),
                                            GURL("chrome-guest://fake-host"));
    content::WebContents::CreateParams params(session->browser_context(),
                                              site_instance);
    guest_delegate_ =
        std::make_unique<WebViewGuestDelegate>(embedder_->web_contents(), this);
    params.guest_delegate = guest_delegate_.get();

    if (embedder_ && embedder_->IsOffScreen()) {
      auto* view = new OffScreenWebContentsView(
          false,
          base::BindRepeating(&WebContents::OnPaint, base::Unretained(this)));
      params.view = view;
      params.delegate_view = view;

      web_contents = content::WebContents::Create(params);
      view->SetWebContents(web_contents.get());
    } else {
      web_contents = content::WebContents::Create(params);
    }
  } else if (IsOffScreen()) {
    // webPreferences does not have a transparent option, so if the window needs
    // to be transparent, that will be set at electron_api_browser_window.cc#L57
    // and we then need to pull it back out and check it here.
    std::string background_color;
    options.GetHidden(options::kBackgroundColor, &background_color);
    bool transparent = ParseCSSColor(background_color) == SK_ColorTRANSPARENT;

    content::WebContents::CreateParams params(session->browser_context());
    auto* view = new OffScreenWebContentsView(
        transparent,
        base::BindRepeating(&WebContents::OnPaint, base::Unretained(this)));
    params.view = view;
    params.delegate_view = view;

    web_contents = content::WebContents::Create(params);
    view->SetWebContents(web_contents.get());
  } else {
    content::WebContents::CreateParams params(session->browser_context());
    params.initially_hidden = !initially_shown;
    web_contents = content::WebContents::Create(params);
  }

  InitWithSessionAndOptions(isolate, std::move(web_contents), session, options);
}

void WebContents::InitZoomController(content::WebContents* web_contents,
                                     const gin_helper::Dictionary& options) {
  WebContentsZoomController::CreateForWebContents(web_contents);
  zoom_controller_ = WebContentsZoomController::FromWebContents(web_contents);
  double zoom_factor;
  if (options.Get(options::kZoomFactor, &zoom_factor))
    zoom_controller_->SetDefaultZoomFactor(zoom_factor);

  // Nothing to do with ZoomController, but this function gets called in all
  // init cases!
  content::RenderViewHost* host = web_contents->GetRenderViewHost();
  if (host)
    host->GetWidget()->AddInputEventObserver(this);
}

void WebContents::InitWithSessionAndOptions(
    v8::Isolate* isolate,
    std::unique_ptr<content::WebContents> owned_web_contents,
    gin::Handle<api::Session> session,
    const gin_helper::Dictionary& options) {
  Observe(owned_web_contents.get());
  InitWithWebContents(std::move(owned_web_contents), session->browser_context(),
                      IsGuest());

  inspectable_web_contents_->GetView()->SetDelegate(this);

  auto* prefs = web_contents()->GetMutableRendererPrefs();

  // Collect preferred languages from OS and browser process. accept_languages
  // effects HTTP header, navigator.languages, and CJK fallback font selection.
  //
  // Note that an application locale set to the browser process might be
  // different with the one set to the preference list.
  // (e.g. overridden with --lang)
  std::string accept_languages =
      g_browser_process->GetApplicationLocale() + ",";
  for (auto const& language : electron::GetPreferredLanguages()) {
    if (language == g_browser_process->GetApplicationLocale())
      continue;
    accept_languages += language + ",";
  }
  accept_languages.pop_back();
  prefs->accept_languages = accept_languages;

#if BUILDFLAG(IS_LINUX) || BUILDFLAG(IS_WIN)
  // Update font settings.
  static const gfx::FontRenderParams params(
      gfx::GetFontRenderParams(gfx::FontRenderParamsQuery(), nullptr));
  prefs->should_antialias_text = params.antialiasing;
  prefs->use_subpixel_positioning = params.subpixel_positioning;
  prefs->hinting = params.hinting;
  prefs->use_autohinter = params.autohinter;
  prefs->use_bitmaps = params.use_bitmaps;
  prefs->subpixel_rendering = params.subpixel_rendering;
#endif

  // Honor the system's cursor blink rate settings
  if (auto interval = GetCursorBlinkInterval())
    prefs->caret_blink_interval = *interval;

  // Save the preferences in C++.
  // If there's already a WebContentsPreferences object, we created it as part
  // of the webContents.setWindowOpenHandler path, so don't overwrite it.
  if (!WebContentsPreferences::From(web_contents())) {
    new WebContentsPreferences(web_contents(), options);
  }
  // Trigger re-calculation of webkit prefs.
  web_contents()->NotifyPreferencesChanged();

  WebContentsPermissionHelper::CreateForWebContents(web_contents());
  InitZoomController(web_contents(), options);
#if BUILDFLAG(ENABLE_ELECTRON_EXTENSIONS)
  extensions::ElectronExtensionWebContentsObserver::CreateForWebContents(
      web_contents());
  script_executor_ =
      std::make_unique<extensions::ScriptExecutor>(web_contents());
#endif

  AutofillDriverFactory::CreateForWebContents(web_contents());

  SetUserAgent(GetBrowserContext()->GetUserAgent());

  if (IsGuest()) {
    NativeWindow* owner_window = nullptr;
    if (embedder_) {
      // New WebContents's owner_window is the embedder's owner_window.
      auto* relay =
          NativeWindowRelay::FromWebContents(embedder_->web_contents());
      if (relay)
        owner_window = relay->GetNativeWindow();
    }
    if (owner_window)
      SetOwnerWindow(owner_window);
  }

  web_contents()->SetUserData(kElectronApiWebContentsKey,
                              std::make_unique<UserDataLink>(GetWeakPtr()));
}

#if BUILDFLAG(ENABLE_ELECTRON_EXTENSIONS)
void WebContents::InitWithExtensionView(v8::Isolate* isolate,
                                        content::WebContents* web_contents,
                                        extensions::mojom::ViewType view_type) {
  // Must reassign type prior to calling `Init`.
  type_ = GetTypeFromViewType(view_type);
  if (type_ == Type::kRemote)
    return;
  if (type_ == Type::kBackgroundPage)
    // non-background-page WebContents are retained by other classes. We need
    // to pin here to prevent background-page WebContents from being GC'd.
    // The background page api::WebContents will live until the underlying
    // content::WebContents is destroyed.
    Pin(isolate);

  // Allow toggling DevTools for background pages
  Observe(web_contents);
  InitWithWebContents(std::unique_ptr<content::WebContents>(web_contents),
                      GetBrowserContext(), IsGuest());
  inspectable_web_contents_->GetView()->SetDelegate(this);
}
#endif

void WebContents::InitWithWebContents(
    std::unique_ptr<content::WebContents> web_contents,
    ElectronBrowserContext* browser_context,
    bool is_guest) {
  browser_context_ = browser_context;
  web_contents->SetDelegate(this);

#if BUILDFLAG(ENABLE_PRINTING)
  PrintViewManagerElectron::CreateForWebContents(web_contents.get());
#endif

#if BUILDFLAG(ENABLE_PDF_VIEWER)
  pdf::PDFWebContentsHelper::CreateForWebContentsWithClient(
      web_contents.get(),
      std::make_unique<ElectronPDFWebContentsHelperClient>());
#endif

  // Determine whether the WebContents is offscreen.
  auto* web_preferences = WebContentsPreferences::From(web_contents.get());
  offscreen_ = web_preferences && web_preferences->IsOffscreen();

  // Create InspectableWebContents.
  inspectable_web_contents_ = std::make_unique<InspectableWebContents>(
      std::move(web_contents), browser_context->prefs(), is_guest);
  inspectable_web_contents_->SetDelegate(this);
}

WebContents::~WebContents() {
  if (web_contents()) {
    content::RenderViewHost* host = web_contents()->GetRenderViewHost();
    if (host)
      host->GetWidget()->RemoveInputEventObserver(this);
  }

  if (!inspectable_web_contents_) {
    WebContentsDestroyed();
    return;
  }

  inspectable_web_contents_->GetView()->SetDelegate(nullptr);

  // This event is only for internal use, which is emitted when WebContents is
  // being destroyed.
  Emit("will-destroy");

  // For guest view based on OOPIF, the WebContents is released by the embedder
  // frame, and we need to clear the reference to the memory.
  bool not_owned_by_this = IsGuest() && attached_;
#if BUILDFLAG(ENABLE_ELECTRON_EXTENSIONS)
  // And background pages are owned by extensions::ExtensionHost.
  if (type_ == Type::kBackgroundPage)
    not_owned_by_this = true;
#endif
  if (not_owned_by_this) {
    inspectable_web_contents_->ReleaseWebContents();
    WebContentsDestroyed();
  }

  // InspectableWebContents will be automatically destroyed.
}

void WebContents::DeleteThisIfAlive() {
  // It is possible that the FirstWeakCallback has been called but the
  // SecondWeakCallback has not, in this case the garbage collection of
  // WebContents has already started and we should not |delete this|.
  // Calling |GetWrapper| can detect this corner case.
  auto* isolate = JavascriptEnvironment::GetIsolate();
  v8::HandleScope scope(isolate);
  v8::Local<v8::Object> wrapper;
  if (!GetWrapper(isolate).ToLocal(&wrapper))
    return;
  delete this;
}

void WebContents::Destroy() {
  // The content::WebContents should be destroyed asynchronously when possible
  // as user may choose to destroy WebContents during an event of it.
  if (Browser::Get()->is_shutting_down() || IsGuest()) {
    DeleteThisIfAlive();
  } else {
    content::GetUIThreadTaskRunner({})->PostTask(
        FROM_HERE,
        base::BindOnce(&WebContents::DeleteThisIfAlive, GetWeakPtr()));
  }
}

void WebContents::Close(absl::optional<gin_helper::Dictionary> options) {
  bool dispatch_beforeunload = false;
  if (options)
    options->Get("waitForBeforeUnload", &dispatch_beforeunload);
  if (dispatch_beforeunload &&
      web_contents()->NeedToFireBeforeUnloadOrUnloadEvents()) {
    NotifyUserActivation();
    web_contents()->DispatchBeforeUnload(false /* auto_cancel */);
  } else {
    web_contents()->Close();
  }
}

bool WebContents::DidAddMessageToConsole(
    content::WebContents* source,
    blink::mojom::ConsoleMessageLevel level,
    const std::u16string& message,
    int32_t line_no,
    const std::u16string& source_id) {
  return Emit("console-message", static_cast<int32_t>(level), message, line_no,
              source_id);
}

void WebContents::OnCreateWindow(
    const GURL& target_url,
    const content::Referrer& referrer,
    const std::string& frame_name,
    WindowOpenDisposition disposition,
    const std::string& features,
    const scoped_refptr<network::ResourceRequestBody>& body) {
  Emit("-new-window", target_url, frame_name, disposition, features, referrer,
       body);
}

void WebContents::WebContentsCreatedWithFullParams(
    content::WebContents* source_contents,
    int opener_render_process_id,
    int opener_render_frame_id,
    const content::mojom::CreateNewWindowParams& params,
    content::WebContents* new_contents) {
  ChildWebContentsTracker::CreateForWebContents(new_contents);
  auto* tracker = ChildWebContentsTracker::FromWebContents(new_contents);
  tracker->url = params.target_url;
  tracker->frame_name = params.frame_name;
  tracker->referrer = params.referrer.To<content::Referrer>();
  tracker->raw_features = params.raw_features;
  tracker->body = params.body;

  v8::Isolate* isolate = JavascriptEnvironment::GetIsolate();
  v8::HandleScope handle_scope(isolate);

  gin_helper::Dictionary dict;
  gin::ConvertFromV8(isolate, pending_child_web_preferences_.Get(isolate),
                     &dict);
  pending_child_web_preferences_.Reset();

  // Associate the preferences passed in via `setWindowOpenHandler` with the
  // content::WebContents that was just created for the child window. These
  // preferences will be picked up by the RenderWidgetHost via its call to the
  // delegate's OverrideWebkitPrefs.
  new WebContentsPreferences(new_contents, dict);
}

bool WebContents::IsWebContentsCreationOverridden(
    content::SiteInstance* source_site_instance,
    content::mojom::WindowContainerType window_container_type,
    const GURL& opener_url,
    const content::mojom::CreateNewWindowParams& params) {
  bool default_prevented = Emit(
      "-will-add-new-contents", params.target_url, params.frame_name,
      params.raw_features, params.disposition, *params.referrer, params.body);
  // If the app prevented the default, redirect to CreateCustomWebContents,
  // which always returns nullptr, which will result in the window open being
  // prevented (window.open() will return null in the renderer).
  return default_prevented;
}

void WebContents::SetNextChildWebPreferences(
    const gin_helper::Dictionary preferences) {
  v8::Isolate* isolate = JavascriptEnvironment::GetIsolate();
  v8::HandleScope handle_scope(isolate);
  // Store these prefs for when Chrome calls WebContentsCreatedWithFullParams
  // with the new child contents.
  pending_child_web_preferences_.Reset(isolate, preferences.GetHandle());
}

content::WebContents* WebContents::CreateCustomWebContents(
    content::RenderFrameHost* opener,
    content::SiteInstance* source_site_instance,
    bool is_new_browsing_instance,
    const GURL& opener_url,
    const std::string& frame_name,
    const GURL& target_url,
    const content::StoragePartitionConfig& partition_config,
    content::SessionStorageNamespace* session_storage_namespace) {
  return nullptr;
}

void WebContents::AddNewContents(
    content::WebContents* source,
    std::unique_ptr<content::WebContents> new_contents,
    const GURL& target_url,
    WindowOpenDisposition disposition,
    const blink::mojom::WindowFeatures& window_features,
    bool user_gesture,
    bool* was_blocked) {
  auto* tracker = ChildWebContentsTracker::FromWebContents(new_contents.get());
  DCHECK(tracker);

  v8::Isolate* isolate = JavascriptEnvironment::GetIsolate();

  v8::HandleScope handle_scope(isolate);
  auto api_web_contents =
      CreateAndTake(isolate, std::move(new_contents), Type::kBrowserWindow);

  // We call RenderFrameCreated here as at this point the empty "about:blank"
  // render frame has already been created.  If the window never navigates again
  // RenderFrameCreated won't be called and certain prefs like
  // "kBackgroundColor" will not be applied.
  auto* frame = api_web_contents->MainFrame();
  if (frame) {
    api_web_contents->HandleNewRenderFrame(frame);
  }

  if (Emit("-add-new-contents", api_web_contents, disposition, user_gesture,
           window_features.bounds.x(), window_features.bounds.y(),
           window_features.bounds.width(), window_features.bounds.height(),
           tracker->url, tracker->frame_name, tracker->referrer,
           tracker->raw_features, tracker->body)) {
    api_web_contents->Destroy();
  }
}

content::WebContents* WebContents::OpenURLFromTab(
    content::WebContents* source,
    const content::OpenURLParams& params) {
  auto weak_this = GetWeakPtr();
  if (params.disposition != WindowOpenDisposition::CURRENT_TAB) {
    Emit("-new-window", params.url, "", params.disposition, "", params.referrer,
         params.post_data);
    return nullptr;
  }

  if (!weak_this || !web_contents())
    return nullptr;

  content::NavigationController::LoadURLParams load_url_params(params.url);
  load_url_params.referrer = params.referrer;
  load_url_params.transition_type = params.transition;
  load_url_params.extra_headers = params.extra_headers;
  load_url_params.should_replace_current_entry =
      params.should_replace_current_entry;
  load_url_params.is_renderer_initiated = params.is_renderer_initiated;
  load_url_params.started_from_context_menu = params.started_from_context_menu;
  load_url_params.initiator_origin = params.initiator_origin;
  load_url_params.source_site_instance = params.source_site_instance;
  load_url_params.frame_tree_node_id = params.frame_tree_node_id;
  load_url_params.redirect_chain = params.redirect_chain;
  load_url_params.has_user_gesture = params.user_gesture;
  load_url_params.blob_url_loader_factory = params.blob_url_loader_factory;
  load_url_params.href_translate = params.href_translate;
  load_url_params.reload_type = params.reload_type;

  if (params.post_data) {
    load_url_params.load_type =
        content::NavigationController::LOAD_TYPE_HTTP_POST;
    load_url_params.post_data = params.post_data;
  }

  source->GetController().LoadURLWithParams(load_url_params);
  return source;
}

void WebContents::BeforeUnloadFired(content::WebContents* tab,
                                    bool proceed,
                                    bool* proceed_to_fire_unload) {
  if (type_ == Type::kBrowserWindow || type_ == Type::kOffScreen)
    *proceed_to_fire_unload = proceed;
  else
    *proceed_to_fire_unload = true;
  // Note that Chromium does not emit this for navigations.
  Emit("before-unload-fired", proceed);
}

void WebContents::SetContentsBounds(content::WebContents* source,
                                    const gfx::Rect& rect) {
  if (!Emit("content-bounds-updated", rect))
    for (ExtendedWebContentsObserver& observer : observers_)
      observer.OnSetContentBounds(rect);
}

void WebContents::CloseContents(content::WebContents* source) {
  Emit("close");

  auto* autofill_driver_factory =
      AutofillDriverFactory::FromWebContents(web_contents());
  if (autofill_driver_factory) {
    autofill_driver_factory->CloseAllPopups();
  }

<<<<<<< HEAD
  Destroy();
=======
  for (ExtendedWebContentsObserver& observer : observers_)
    observer.OnCloseContents();

  // This is handled by the embedder frame.
  if (!IsGuest())
    Destroy();
>>>>>>> b8ac7983
}

void WebContents::ActivateContents(content::WebContents* source) {
  for (ExtendedWebContentsObserver& observer : observers_)
    observer.OnActivateContents();
}

void WebContents::UpdateTargetURL(content::WebContents* source,
                                  const GURL& url) {
  Emit("update-target-url", url);
}

bool WebContents::HandleKeyboardEvent(
    content::WebContents* source,
    const content::NativeWebKeyboardEvent& event) {
  if (type_ == Type::kWebView && embedder_) {
    // Send the unhandled keyboard events back to the embedder.
    return embedder_->HandleKeyboardEvent(source, event);
  } else {
    return PlatformHandleKeyboardEvent(source, event);
  }
}

#if !BUILDFLAG(IS_MAC)
// NOTE: The macOS version of this function is found in
// electron_api_web_contents_mac.mm, as it requires calling into objective-C
// code.
bool WebContents::PlatformHandleKeyboardEvent(
    content::WebContents* source,
    const content::NativeWebKeyboardEvent& event) {
  // Escape exits tabbed fullscreen mode.
  if (event.windows_key_code == ui::VKEY_ESCAPE && is_html_fullscreen()) {
    ExitFullscreenModeForTab(source);
    return true;
  }

  // Check if the webContents has preferences and to ignore shortcuts
  auto* web_preferences = WebContentsPreferences::From(source);
  if (web_preferences && web_preferences->ShouldIgnoreMenuShortcuts())
    return false;

  // Let the NativeWindow handle other parts.
  if (owner_window()) {
    owner_window()->HandleKeyboardEvent(source, event);
    return true;
  }

  return false;
}
#endif

content::KeyboardEventProcessingResult WebContents::PreHandleKeyboardEvent(
    content::WebContents* source,
    const content::NativeWebKeyboardEvent& event) {
  if (exclusive_access_manager_.HandleUserKeyEvent(event))
    return content::KeyboardEventProcessingResult::HANDLED;

  if (event.GetType() == blink::WebInputEvent::Type::kRawKeyDown ||
      event.GetType() == blink::WebInputEvent::Type::kKeyUp) {
    // For backwards compatibility, pretend that `kRawKeyDown` events are
    // actually `kKeyDown`.
    content::NativeWebKeyboardEvent tweaked_event(event);
    if (event.GetType() == blink::WebInputEvent::Type::kRawKeyDown)
      tweaked_event.SetType(blink::WebInputEvent::Type::kKeyDown);
    bool prevent_default = Emit("before-input-event", tweaked_event);
    if (prevent_default) {
      return content::KeyboardEventProcessingResult::HANDLED;
    }
  }

  return content::KeyboardEventProcessingResult::NOT_HANDLED;
}

void WebContents::ContentsZoomChange(bool zoom_in) {
  Emit("zoom-changed", zoom_in ? "in" : "out");
}

Profile* WebContents::GetProfile() {
  return nullptr;
}

bool WebContents::IsFullscreen() const {
  if (!owner_window())
    return false;

  return owner_window()->IsFullscreen() || is_html_fullscreen();
}

void WebContents::EnterFullscreen(const GURL& url,
                                  ExclusiveAccessBubbleType bubble_type,
                                  const int64_t display_id) {}

void WebContents::ExitFullscreen() {}

void WebContents::UpdateExclusiveAccessExitBubbleContent(
    const GURL& url,
    ExclusiveAccessBubbleType bubble_type,
    ExclusiveAccessBubbleHideCallback bubble_first_hide_callback,
    bool notify_download,
    bool force_update) {}

void WebContents::OnExclusiveAccessUserInput() {}

content::WebContents* WebContents::GetActiveWebContents() {
  return web_contents();
}

bool WebContents::CanUserExitFullscreen() const {
  return true;
}

bool WebContents::IsExclusiveAccessBubbleDisplayed() const {
  return false;
}

void WebContents::EnterFullscreenModeForTab(
    content::RenderFrameHost* requesting_frame,
    const blink::mojom::FullscreenOptions& options) {
  auto* source = content::WebContents::FromRenderFrameHost(requesting_frame);
  auto* permission_helper =
      WebContentsPermissionHelper::FromWebContents(source);
  auto callback =
      base::BindRepeating(&WebContents::OnEnterFullscreenModeForTab,
                          base::Unretained(this), requesting_frame, options);
  permission_helper->RequestFullscreenPermission(requesting_frame, callback);
}

void WebContents::OnEnterFullscreenModeForTab(
    content::RenderFrameHost* requesting_frame,
    const blink::mojom::FullscreenOptions& options,
    bool allowed) {
  if (!allowed || !owner_window())
    return;

  auto* source = content::WebContents::FromRenderFrameHost(requesting_frame);
  if (IsFullscreenForTabOrPending(source)) {
    DCHECK_EQ(fullscreen_frame_, source->GetFocusedFrame());
    return;
  }

  owner_window()->set_fullscreen_transition_type(
      NativeWindow::FullScreenTransitionType::kHTML);
  exclusive_access_manager_.fullscreen_controller()->EnterFullscreenModeForTab(
      requesting_frame, options.display_id);

  SetHtmlApiFullscreen(true);

  if (native_fullscreen_) {
    // Explicitly trigger a view resize, as the size is not actually changing if
    // the browser is fullscreened, too.
    source->GetRenderViewHost()->GetWidget()->SynchronizeVisualProperties();
  }
}

void WebContents::ExitFullscreenModeForTab(content::WebContents* source) {
  if (!owner_window())
    return;

  // This needs to be called before we exit fullscreen on the native window,
  // or the controller will incorrectly think we weren't fullscreen and bail.
  exclusive_access_manager_.fullscreen_controller()->ExitFullscreenModeForTab(
      source);

  SetHtmlApiFullscreen(false);

  if (native_fullscreen_) {
    // Explicitly trigger a view resize, as the size is not actually changing if
    // the browser is fullscreened, too. Chrome does this indirectly from
    // `chrome/browser/ui/exclusive_access/fullscreen_controller.cc`.
    source->GetRenderViewHost()->GetWidget()->SynchronizeVisualProperties();
  }
}

void WebContents::RendererUnresponsive(
    content::WebContents* source,
    content::RenderWidgetHost* render_widget_host,
    base::RepeatingClosure hang_monitor_restarter) {
  Emit("unresponsive");
}

void WebContents::RendererResponsive(
    content::WebContents* source,
    content::RenderWidgetHost* render_widget_host) {
  Emit("responsive");
}

bool WebContents::HandleContextMenu(content::RenderFrameHost& render_frame_host,
                                    const content::ContextMenuParams& params) {
  Emit("context-menu", std::make_pair(params, &render_frame_host));

  return true;
}

void WebContents::FindReply(content::WebContents* web_contents,
                            int request_id,
                            int number_of_matches,
                            const gfx::Rect& selection_rect,
                            int active_match_ordinal,
                            bool final_update) {
  if (!final_update)
    return;

  v8::Isolate* isolate = JavascriptEnvironment::GetIsolate();
  v8::HandleScope handle_scope(isolate);
  auto result = gin_helper::Dictionary::CreateEmpty(isolate);
  result.Set("requestId", request_id);
  result.Set("matches", number_of_matches);
  result.Set("selectionArea", selection_rect);
  result.Set("activeMatchOrdinal", active_match_ordinal);
  result.Set("finalUpdate", final_update);  // Deprecate after 2.0
  Emit("found-in-page", result.GetHandle());
}

void WebContents::RequestExclusivePointerAccess(
    content::WebContents* web_contents,
    bool user_gesture,
    bool last_unlocked_by_target,
    bool allowed) {
  if (allowed) {
    exclusive_access_manager_.mouse_lock_controller()->RequestToLockMouse(
        web_contents, user_gesture, last_unlocked_by_target);
  } else {
    web_contents->GotResponseToLockMouseRequest(
        blink::mojom::PointerLockResult::kPermissionDenied);
  }
}

void WebContents::RequestToLockMouse(content::WebContents* web_contents,
                                     bool user_gesture,
                                     bool last_unlocked_by_target) {
  auto* permission_helper =
      WebContentsPermissionHelper::FromWebContents(web_contents);
  permission_helper->RequestPointerLockPermission(
      user_gesture, last_unlocked_by_target,
      base::BindOnce(&WebContents::RequestExclusivePointerAccess,
                     base::Unretained(this)));
}

void WebContents::LostMouseLock() {
  exclusive_access_manager_.mouse_lock_controller()->LostMouseLock();
}

void WebContents::RequestKeyboardLock(content::WebContents* web_contents,
                                      bool esc_key_locked) {
  exclusive_access_manager_.keyboard_lock_controller()->RequestKeyboardLock(
      web_contents, esc_key_locked);
}

void WebContents::CancelKeyboardLockRequest(
    content::WebContents* web_contents) {
  exclusive_access_manager_.keyboard_lock_controller()
      ->CancelKeyboardLockRequest(web_contents);
}

bool WebContents::CheckMediaAccessPermission(
    content::RenderFrameHost* render_frame_host,
    const GURL& security_origin,
    blink::mojom::MediaStreamType type) {
  auto* web_contents =
      content::WebContents::FromRenderFrameHost(render_frame_host);
  auto* permission_helper =
      WebContentsPermissionHelper::FromWebContents(web_contents);
  return permission_helper->CheckMediaAccessPermission(security_origin, type);
}

void WebContents::RequestMediaAccessPermission(
    content::WebContents* web_contents,
    const content::MediaStreamRequest& request,
    content::MediaResponseCallback callback) {
  auto* permission_helper =
      WebContentsPermissionHelper::FromWebContents(web_contents);
  permission_helper->RequestMediaAccessPermission(request, std::move(callback));
}

content::JavaScriptDialogManager* WebContents::GetJavaScriptDialogManager(
    content::WebContents* source) {
  if (!dialog_manager_)
    dialog_manager_ = std::make_unique<ElectronJavaScriptDialogManager>();

  return dialog_manager_.get();
}

void WebContents::OnAudioStateChanged(bool audible) {
  v8::Isolate* isolate = JavascriptEnvironment::GetIsolate();
  v8::HandleScope handle_scope(isolate);
  gin::Handle<gin_helper::internal::Event> event =
      gin_helper::internal::Event::New(isolate);
  v8::Local<v8::Object> event_object = event.ToV8().As<v8::Object>();
  gin::Dictionary dict(isolate, event_object);
  dict.Set("audible", audible);
  EmitWithoutEvent("audio-state-changed", event);
}

void WebContents::BeforeUnloadFired(bool proceed) {
  // Do nothing, we override this method just to avoid compilation error since
  // there are two virtual functions named BeforeUnloadFired.
}

void WebContents::HandleNewRenderFrame(
    content::RenderFrameHost* render_frame_host) {
  auto* rwhv = render_frame_host->GetView();
  if (!rwhv)
    return;

  // Set the background color of RenderWidgetHostView.
  auto* web_preferences = WebContentsPreferences::From(web_contents());
  if (web_preferences)
    SetBackgroundColor(web_preferences->GetBackgroundColor());

  if (!background_throttling_)
    render_frame_host->GetRenderViewHost()->SetSchedulerThrottling(false);

  auto* rwh_impl =
      static_cast<content::RenderWidgetHostImpl*>(rwhv->GetRenderWidgetHost());
  if (rwh_impl)
    rwh_impl->disable_hidden_ = !background_throttling_;

  auto* web_frame = WebFrameMain::FromRenderFrameHost(render_frame_host);
  if (web_frame)
    web_frame->MaybeSetupMojoConnection();
}

void WebContents::OnBackgroundColorChanged() {
  absl::optional<SkColor> color = web_contents()->GetBackgroundColor();
  if (color.has_value()) {
    auto* const view = web_contents()->GetRenderWidgetHostView();
    static_cast<content::RenderWidgetHostViewBase*>(view)
        ->SetContentBackgroundColor(color.value());
  }
}

void WebContents::RenderFrameCreated(
    content::RenderFrameHost* render_frame_host) {
  HandleNewRenderFrame(render_frame_host);

  // RenderFrameCreated is called for speculative frames which may not be
  // used in certain cross-origin navigations. Invoking
  // RenderFrameHost::GetLifecycleState currently crashes when called for
  // speculative frames so we need to filter it out for now. Check
  // https://crbug.com/1183639 for details on when this can be removed.
  auto* rfh_impl =
      static_cast<content::RenderFrameHostImpl*>(render_frame_host);
  if (rfh_impl->lifecycle_state() ==
      content::RenderFrameHostImpl::LifecycleStateImpl::kSpeculative) {
    return;
  }

  content::RenderFrameHost::LifecycleState lifecycle_state =
      render_frame_host->GetLifecycleState();
  if (lifecycle_state == content::RenderFrameHost::LifecycleState::kActive) {
    v8::Isolate* isolate = JavascriptEnvironment::GetIsolate();
    v8::HandleScope handle_scope(isolate);
    gin_helper::Dictionary details =
        gin_helper::Dictionary::CreateEmpty(isolate);
    details.SetGetter("frame", render_frame_host);
    Emit("frame-created", details);
  }
}

void WebContents::RenderFrameDeleted(
    content::RenderFrameHost* render_frame_host) {
  // A RenderFrameHost can be deleted when:
  // - A WebContents is removed and its containing frames are disposed.
  // - An <iframe> is removed from the DOM.
  // - Cross-origin navigation creates a new RFH in a separate process which
  //   is swapped by content::RenderFrameHostManager.
  //

  // WebFrameMain::FromRenderFrameHost(rfh) will use the RFH's FrameTreeNode ID
  // to find an existing instance of WebFrameMain. During a cross-origin
  // navigation, the deleted RFH will be the old host which was swapped out. In
  // this special case, we need to also ensure that WebFrameMain's internal RFH
  // matches before marking it as disposed.
  auto* web_frame = WebFrameMain::FromRenderFrameHost(render_frame_host);
  if (web_frame && web_frame->render_frame_host() == render_frame_host)
    web_frame->MarkRenderFrameDisposed();
}

void WebContents::RenderFrameHostChanged(content::RenderFrameHost* old_host,
                                         content::RenderFrameHost* new_host) {
  if (new_host->IsInPrimaryMainFrame()) {
    if (old_host)
      old_host->GetRenderWidgetHost()->RemoveInputEventObserver(this);
    if (new_host)
      new_host->GetRenderWidgetHost()->AddInputEventObserver(this);
  }

  // During cross-origin navigation, a FrameTreeNode will swap out its RFH.
  // If an instance of WebFrameMain exists, it will need to have its RFH
  // swapped as well.
  //
  // |old_host| can be a nullptr so we use |new_host| for looking up the
  // WebFrameMain instance.
  auto* web_frame = WebFrameMain::FromRenderFrameHost(new_host);
  if (web_frame) {
    web_frame->UpdateRenderFrameHost(new_host);
  }
}

void WebContents::FrameDeleted(int frame_tree_node_id) {
  auto* web_frame = WebFrameMain::FromFrameTreeNodeId(frame_tree_node_id);
  if (web_frame)
    web_frame->Destroyed();
}

void WebContents::RenderViewDeleted(content::RenderViewHost* render_view_host) {
  // This event is necessary for tracking any states with respect to
  // intermediate render view hosts aka speculative render view hosts. Currently
  // used by object-registry.js to ref count remote objects.
  Emit("render-view-deleted", render_view_host->GetProcess()->GetID());

  if (web_contents()->GetRenderViewHost() == render_view_host) {
    // When the RVH that has been deleted is the current RVH it means that the
    // the web contents are being closed. This is communicated by this event.
    // Currently tracked by guest-window-manager.ts to destroy the
    // BrowserWindow.
    Emit("current-render-view-deleted",
         render_view_host->GetProcess()->GetID());
  }
}

void WebContents::PrimaryMainFrameRenderProcessGone(
    base::TerminationStatus status) {
  auto weak_this = GetWeakPtr();
  Emit("crashed", status == base::TERMINATION_STATUS_PROCESS_WAS_KILLED);

  // User might destroy WebContents in the crashed event.
  if (!weak_this || !web_contents())
    return;

  v8::Isolate* isolate = JavascriptEnvironment::GetIsolate();
  v8::HandleScope handle_scope(isolate);
  gin_helper::Dictionary details = gin_helper::Dictionary::CreateEmpty(isolate);
  details.Set("reason", status);
  details.Set("exitCode", web_contents()->GetCrashedErrorCode());
  Emit("render-process-gone", details);
}

void WebContents::PluginCrashed(const base::FilePath& plugin_path,
                                base::ProcessId plugin_pid) {
#if BUILDFLAG(ENABLE_PLUGINS)
  content::WebPluginInfo info;
  auto* plugin_service = content::PluginService::GetInstance();
  plugin_service->GetPluginInfoByPath(plugin_path, &info);
  Emit("plugin-crashed", info.name, info.version);
#endif  // BUILDFLAG(ENABLE_PLUGINS)
}

void WebContents::MediaStartedPlaying(const MediaPlayerInfo& video_type,
                                      const content::MediaPlayerId& id) {
  Emit("media-started-playing");
}

void WebContents::MediaStoppedPlaying(
    const MediaPlayerInfo& video_type,
    const content::MediaPlayerId& id,
    content::WebContentsObserver::MediaStoppedReason reason) {
  Emit("media-paused");
}

void WebContents::DidChangeThemeColor() {
  auto theme_color = web_contents()->GetThemeColor();
  if (theme_color) {
    Emit("did-change-theme-color", electron::ToRGBHex(theme_color.value()));
  } else {
    Emit("did-change-theme-color", nullptr);
  }
}

void WebContents::DidAcquireFullscreen(content::RenderFrameHost* rfh) {
  set_fullscreen_frame(rfh);
}

void WebContents::OnWebContentsFocused(
    content::RenderWidgetHost* render_widget_host) {
  Emit("focus");
}

void WebContents::OnWebContentsLostFocus(
    content::RenderWidgetHost* render_widget_host) {
  Emit("blur");
}

void WebContents::DOMContentLoaded(
    content::RenderFrameHost* render_frame_host) {
  auto* web_frame = WebFrameMain::FromRenderFrameHost(render_frame_host);
  if (web_frame)
    web_frame->DOMContentLoaded();

  if (!render_frame_host->GetParent())
    Emit("dom-ready");
}

void WebContents::DidFinishLoad(content::RenderFrameHost* render_frame_host,
                                const GURL& validated_url) {
  bool is_main_frame = !render_frame_host->GetParent();
  int frame_process_id = render_frame_host->GetProcess()->GetID();
  int frame_routing_id = render_frame_host->GetRoutingID();
  auto weak_this = GetWeakPtr();
  Emit("did-frame-finish-load", is_main_frame, frame_process_id,
       frame_routing_id);

  // ⚠️WARNING!⚠️
  // Emit() triggers JS which can call destroy() on |this|. It's not safe to
  // assume that |this| points to valid memory at this point.
  if (is_main_frame && weak_this && web_contents())
    Emit("did-finish-load");
}

void WebContents::DidFailLoad(content::RenderFrameHost* render_frame_host,
                              const GURL& url,
                              int error_code) {
  // See DocumentLoader::StartLoadingResponse() - when we navigate to a media
  // resource the original request for the media resource, which resulted in a
  // committed navigation, is simply discarded. The media element created
  // inside the MediaDocument then makes *another new* request for the same
  // media resource.
  bool is_media_document =
      media::IsSupportedMediaMimeType(web_contents()->GetContentsMimeType());
  if (error_code == net::ERR_ABORTED && is_media_document)
    return;

  bool is_main_frame = !render_frame_host->GetParent();
  int frame_process_id = render_frame_host->GetProcess()->GetID();
  int frame_routing_id = render_frame_host->GetRoutingID();
  Emit("did-fail-load", error_code, "", url, is_main_frame, frame_process_id,
       frame_routing_id);
}

void WebContents::DidStartLoading() {
  Emit("did-start-loading");
}

void WebContents::DidStopLoading() {
  auto* web_preferences = WebContentsPreferences::From(web_contents());
  if (web_preferences && web_preferences->ShouldUsePreferredSizeMode())
    web_contents()->GetRenderViewHost()->EnablePreferredSizeMode();

  Emit("did-stop-loading");
}

bool WebContents::EmitNavigationEvent(
    const std::string& event_name,
    content::NavigationHandle* navigation_handle) {
  bool is_main_frame = navigation_handle->IsInMainFrame();
  int frame_process_id = -1, frame_routing_id = -1;
  content::RenderFrameHost* frame_host = GetRenderFrameHost(navigation_handle);
  if (frame_host) {
    frame_process_id = frame_host->GetProcess()->GetID();
    frame_routing_id = frame_host->GetRoutingID();
  }
  bool is_same_document = navigation_handle->IsSameDocument();
  auto url = navigation_handle->GetURL();
  content::RenderFrameHost* initiator_frame_host =
      navigation_handle->GetInitiatorFrameToken().has_value()
          ? content::RenderFrameHost::FromFrameToken(
                navigation_handle->GetInitiatorProcessId(),
                navigation_handle->GetInitiatorFrameToken().value())
          : nullptr;

  v8::Isolate* isolate = JavascriptEnvironment::GetIsolate();
  v8::HandleScope handle_scope(isolate);

  gin::Handle<gin_helper::internal::Event> event =
      gin_helper::internal::Event::New(isolate);
  v8::Local<v8::Object> event_object = event.ToV8().As<v8::Object>();

  gin_helper::Dictionary dict(isolate, event_object);
  dict.Set("url", url);
  dict.Set("isSameDocument", is_same_document);
  dict.Set("isMainFrame", is_main_frame);
  dict.Set("frame", frame_host);
  dict.SetGetter("initiator", initiator_frame_host);

  EmitWithoutEvent(event_name, event, url, is_same_document, is_main_frame,
                   frame_process_id, frame_routing_id);
  return event->GetDefaultPrevented();
}

void WebContents::Message(bool internal,
                          const std::string& channel,
                          blink::CloneableMessage arguments,
                          content::RenderFrameHost* render_frame_host) {
  TRACE_EVENT1("electron", "WebContents::Message", "channel", channel);
  // webContents.emit('-ipc-message', new Event(), internal, channel,
  // arguments);
  EmitWithSender("-ipc-message", render_frame_host,
                 electron::mojom::ElectronApiIPC::InvokeCallback(), internal,
                 channel, std::move(arguments));
}

void WebContents::Invoke(
    bool internal,
    const std::string& channel,
    blink::CloneableMessage arguments,
    electron::mojom::ElectronApiIPC::InvokeCallback callback,
    content::RenderFrameHost* render_frame_host) {
  TRACE_EVENT1("electron", "WebContents::Invoke", "channel", channel);
  // webContents.emit('-ipc-invoke', new Event(), internal, channel, arguments);
  EmitWithSender("-ipc-invoke", render_frame_host, std::move(callback),
                 internal, channel, std::move(arguments));
}

void WebContents::OnFirstNonEmptyLayout(
    content::RenderFrameHost* render_frame_host) {
  if (render_frame_host == web_contents()->GetPrimaryMainFrame()) {
    Emit("ready-to-show");
  }
}

// This object wraps the InvokeCallback so that if it gets GC'd by V8, we can
// still call the callback and send an error. Not doing so causes a Mojo DCHECK,
// since Mojo requires callbacks to be called before they are destroyed.
class ReplyChannel : public gin::Wrappable<ReplyChannel> {
 public:
  using InvokeCallback = electron::mojom::ElectronApiIPC::InvokeCallback;
  static gin::Handle<ReplyChannel> Create(v8::Isolate* isolate,
                                          InvokeCallback callback) {
    return gin::CreateHandle(isolate, new ReplyChannel(std::move(callback)));
  }

  // gin::Wrappable
  static gin::WrapperInfo kWrapperInfo;
  gin::ObjectTemplateBuilder GetObjectTemplateBuilder(
      v8::Isolate* isolate) override {
    return gin::Wrappable<ReplyChannel>::GetObjectTemplateBuilder(isolate)
        .SetMethod("sendReply", &ReplyChannel::SendReply);
  }
  const char* GetTypeName() override { return "ReplyChannel"; }

  void SendError(const std::string& msg) {
    v8::Isolate* isolate = electron::JavascriptEnvironment::GetIsolate();
    // If there's no current context, it means we're shutting down, so we
    // don't need to send an event.
    if (!isolate->GetCurrentContext().IsEmpty()) {
      v8::HandleScope scope(isolate);
      auto message = gin::DataObjectBuilder(isolate).Set("error", msg).Build();
      SendReply(isolate, message);
    }
  }

 private:
  explicit ReplyChannel(InvokeCallback callback)
      : callback_(std::move(callback)) {}
  ~ReplyChannel() override {
    if (callback_)
      SendError("reply was never sent");
  }

  bool SendReply(v8::Isolate* isolate, v8::Local<v8::Value> arg) {
    if (!callback_)
      return false;
    blink::CloneableMessage message;
    if (!gin::ConvertFromV8(isolate, arg, &message)) {
      return false;
    }

    std::move(callback_).Run(std::move(message));
    return true;
  }

  InvokeCallback callback_;
};

gin::WrapperInfo ReplyChannel::kWrapperInfo = {gin::kEmbedderNativeGin};

gin::Handle<gin_helper::internal::Event> WebContents::MakeEventWithSender(
    v8::Isolate* isolate,
    content::RenderFrameHost* frame,
    electron::mojom::ElectronApiIPC::InvokeCallback callback) {
  v8::Local<v8::Object> wrapper;
  if (!GetWrapper(isolate).ToLocal(&wrapper)) {
    if (callback) {
      // We must always invoke the callback if present.
      ReplyChannel::Create(isolate, std::move(callback))
          ->SendError("WebContents was destroyed");
    }
    return gin::Handle<gin_helper::internal::Event>();
  }
  gin::Handle<gin_helper::internal::Event> event =
      gin_helper::internal::Event::New(isolate);
  gin_helper::Dictionary dict(isolate, event.ToV8().As<v8::Object>());
  if (callback)
    dict.Set("_replyChannel",
             ReplyChannel::Create(isolate, std::move(callback)));
  if (frame) {
    dict.Set("frameId", frame->GetRoutingID());
    dict.Set("processId", frame->GetProcess()->GetID());
  }
  return event;
}

void WebContents::ReceivePostMessage(
    const std::string& channel,
    blink::TransferableMessage message,
    content::RenderFrameHost* render_frame_host) {
  v8::Isolate* isolate = JavascriptEnvironment::GetIsolate();
  v8::HandleScope handle_scope(isolate);
  auto wrapped_ports =
      MessagePort::EntanglePorts(isolate, std::move(message.ports));
  v8::Local<v8::Value> message_value =
      electron::DeserializeV8Value(isolate, message);
  EmitWithSender("-ipc-ports", render_frame_host,
                 electron::mojom::ElectronApiIPC::InvokeCallback(), false,
                 channel, message_value, std::move(wrapped_ports));
}

void WebContents::MessageSync(
    bool internal,
    const std::string& channel,
    blink::CloneableMessage arguments,
    electron::mojom::ElectronApiIPC::MessageSyncCallback callback,
    content::RenderFrameHost* render_frame_host) {
  TRACE_EVENT1("electron", "WebContents::MessageSync", "channel", channel);
  // webContents.emit('-ipc-message-sync', new Event(sender, message), internal,
  // channel, arguments);
  EmitWithSender("-ipc-message-sync", render_frame_host, std::move(callback),
                 internal, channel, std::move(arguments));
}

void WebContents::MessageHost(const std::string& channel,
                              blink::CloneableMessage arguments,
                              content::RenderFrameHost* render_frame_host) {
  TRACE_EVENT1("electron", "WebContents::MessageHost", "channel", channel);
  // webContents.emit('ipc-message-host', new Event(), channel, args);
  EmitWithSender("ipc-message-host", render_frame_host,
                 electron::mojom::ElectronApiIPC::InvokeCallback(), channel,
                 std::move(arguments));
}

void WebContents::UpdateDraggableRegions(
    std::vector<mojom::DraggableRegionPtr> regions) {
  if (owner_window() && owner_window()->has_frame())
    return;

  draggable_region_ = DraggableRegionsToSkRegion(regions);
}

void WebContents::DidStartNavigation(
    content::NavigationHandle* navigation_handle) {
  EmitNavigationEvent("did-start-navigation", navigation_handle);
}

void WebContents::DidRedirectNavigation(
    content::NavigationHandle* navigation_handle) {
  EmitNavigationEvent("did-redirect-navigation", navigation_handle);
}

void WebContents::ReadyToCommitNavigation(
    content::NavigationHandle* navigation_handle) {
  // Don't focus content in an inactive window.
  if (!owner_window())
    return;
#if BUILDFLAG(IS_MAC)
  if (!owner_window()->IsActive())
    return;
#else
  if (!owner_window()->widget()->IsActive())
    return;
#endif
  // Don't focus content after subframe navigations.
  if (!navigation_handle->IsInMainFrame())
    return;
  // Only focus for top-level contents.
  if (type_ != Type::kBrowserWindow)
    return;
  web_contents()->SetInitialFocus();
}

void WebContents::DidFinishNavigation(
    content::NavigationHandle* navigation_handle) {
  if (owner_window_) {
    owner_window_->NotifyLayoutWindowControlsOverlay();
  }

  if (!navigation_handle->HasCommitted())
    return;
  bool is_main_frame = navigation_handle->IsInMainFrame();
  content::RenderFrameHost* frame_host =
      navigation_handle->GetRenderFrameHost();
  int frame_process_id = -1, frame_routing_id = -1;
  if (frame_host) {
    frame_process_id = frame_host->GetProcess()->GetID();
    frame_routing_id = frame_host->GetRoutingID();
  }
  if (!navigation_handle->IsErrorPage()) {
    // FIXME: All the Emit() calls below could potentially result in |this|
    // being destroyed (by JS listening for the event and calling
    // webContents.destroy()).
    auto url = navigation_handle->GetURL();
    bool is_same_document = navigation_handle->IsSameDocument();
    if (is_same_document) {
      Emit("did-navigate-in-page", url, is_main_frame, frame_process_id,
           frame_routing_id);
    } else {
      const net::HttpResponseHeaders* http_response =
          navigation_handle->GetResponseHeaders();
      std::string http_status_text;
      int http_response_code = -1;
      if (http_response) {
        http_status_text = http_response->GetStatusText();
        http_response_code = http_response->response_code();
      }
      Emit("did-frame-navigate", url, http_response_code, http_status_text,
           is_main_frame, frame_process_id, frame_routing_id);
      if (is_main_frame) {
        Emit("did-navigate", url, http_response_code, http_status_text);
      }
    }
    if (IsGuest())
      Emit("load-commit", url, is_main_frame);
  } else {
    auto url = navigation_handle->GetURL();
    int code = navigation_handle->GetNetErrorCode();
    auto description = net::ErrorToShortString(code);
    Emit("did-fail-provisional-load", code, description, url, is_main_frame,
         frame_process_id, frame_routing_id);

    // Do not emit "did-fail-load" for canceled requests.
    if (code != net::ERR_ABORTED) {
      EmitWarning(
          node::Environment::GetCurrent(JavascriptEnvironment::GetIsolate()),
          "Failed to load URL: " + url.possibly_invalid_spec() +
              " with error: " + description,
          "electron");
      Emit("did-fail-load", code, description, url, is_main_frame,
           frame_process_id, frame_routing_id);
    }
  }
  content::NavigationEntry* entry = navigation_handle->GetNavigationEntry();

  // This check is needed due to an issue in Chromium
  // Check the Chromium issue to keep updated:
  // https://bugs.chromium.org/p/chromium/issues/detail?id=1178663
  // If a history entry has been made and the forward/back call has been made,
  // proceed with setting the new title
  if (entry && (entry->GetTransitionType() & ui::PAGE_TRANSITION_FORWARD_BACK))
    WebContents::TitleWasSet(entry);
}

void WebContents::TitleWasSet(content::NavigationEntry* entry) {
  std::u16string final_title;
  bool explicit_set = true;
  if (entry) {
    auto title = entry->GetTitle();
    auto url = entry->GetURL();
    if (url.SchemeIsFile() && title.empty()) {
      final_title = base::UTF8ToUTF16(url.ExtractFileName());
      explicit_set = false;
    } else {
      final_title = title;
    }
  } else {
    final_title = web_contents()->GetTitle();
  }
  for (ExtendedWebContentsObserver& observer : observers_)
    observer.OnPageTitleUpdated(final_title, explicit_set);
  Emit("page-title-updated", final_title, explicit_set);
}

void WebContents::DidUpdateFaviconURL(
    content::RenderFrameHost* render_frame_host,
    const std::vector<blink::mojom::FaviconURLPtr>& urls) {
  std::set<GURL> unique_urls;
  for (const auto& iter : urls) {
    if (iter->icon_type != blink::mojom::FaviconIconType::kFavicon)
      continue;
    const GURL& url = iter->icon_url;
    if (url.is_valid())
      unique_urls.insert(url);
  }
  Emit("page-favicon-updated", unique_urls);
}

void WebContents::DevToolsReloadPage() {
  Emit("devtools-reload-page");
}

void WebContents::DevToolsFocused() {
  Emit("devtools-focused");
}

void WebContents::DevToolsOpened() {
  v8::Isolate* isolate = JavascriptEnvironment::GetIsolate();
  v8::HandleScope handle_scope(isolate);
  DCHECK(inspectable_web_contents_);
  DCHECK(inspectable_web_contents_->GetDevToolsWebContents());
  auto handle = FromOrCreate(
      isolate, inspectable_web_contents_->GetDevToolsWebContents());
  devtools_web_contents_.Reset(isolate, handle.ToV8());

  // Set inspected tabID.
  inspectable_web_contents_->CallClientFunction(
      "DevToolsAPI", "setInspectedTabId", base::Value(ID()));

  // Inherit owner window in devtools when it doesn't have one.
  auto* devtools = inspectable_web_contents_->GetDevToolsWebContents();
  bool has_window = devtools->GetUserData(NativeWindowRelay::UserDataKey());
  if (owner_window() && !has_window)
    handle->SetOwnerWindow(devtools, owner_window());

  Emit("devtools-opened");
}

void WebContents::DevToolsClosed() {
  v8::Isolate* isolate = JavascriptEnvironment::GetIsolate();
  v8::HandleScope handle_scope(isolate);
  devtools_web_contents_.Reset();

  Emit("devtools-closed");
}

void WebContents::DevToolsResized() {
  for (ExtendedWebContentsObserver& observer : observers_)
    observer.OnDevToolsResized();
}

void WebContents::SetOwnerWindow(NativeWindow* owner_window) {
  SetOwnerWindow(GetWebContents(), owner_window);
}

void WebContents::SetOwnerBaseWindow(absl::optional<BaseWindow*> owner_window) {
  SetOwnerWindow(GetWebContents(),
                 owner_window ? (*owner_window)->window() : nullptr);
}

void WebContents::SetOwnerWindow(content::WebContents* web_contents,
                                 NativeWindow* owner_window) {
  if (owner_window) {
    owner_window_ = owner_window->GetWeakPtr();
    NativeWindowRelay::CreateForWebContents(web_contents,
                                            owner_window->GetWeakPtr());
  } else {
    owner_window_ = nullptr;
    web_contents->RemoveUserData(NativeWindowRelay::UserDataKey());
  }
  auto* osr_wcv = GetOffScreenWebContentsView();
  if (osr_wcv)
    osr_wcv->SetNativeWindow(owner_window);
}

content::WebContents* WebContents::GetWebContents() const {
  if (!inspectable_web_contents_)
    return nullptr;
  return inspectable_web_contents_->GetWebContents();
}

content::WebContents* WebContents::GetDevToolsWebContents() const {
  if (!inspectable_web_contents_)
    return nullptr;
  return inspectable_web_contents_->GetDevToolsWebContents();
}

void WebContents::WebContentsDestroyed() {
  // Clear the pointer stored in wrapper.
  if (GetAllWebContents().Lookup(id_))
    GetAllWebContents().Remove(id_);
  v8::Isolate* isolate = JavascriptEnvironment::GetIsolate();
  v8::HandleScope scope(isolate);
  v8::Local<v8::Object> wrapper;
  if (!GetWrapper(isolate).ToLocal(&wrapper))
    return;
  wrapper->SetAlignedPointerInInternalField(0, nullptr);

  // Tell WebViewGuestDelegate that the WebContents has been destroyed.
  if (guest_delegate_)
    guest_delegate_->WillDestroy();

  Observe(nullptr);
  Emit("destroyed");
}

void WebContents::NavigationEntryCommitted(
    const content::LoadCommittedDetails& details) {
  Emit("navigation-entry-committed", details.entry->GetURL(),
       details.is_same_document, details.did_replace_entry);
}

bool WebContents::GetBackgroundThrottling() const {
  return background_throttling_;
}

void WebContents::SetBackgroundThrottling(bool allowed) {
  background_throttling_ = allowed;

  auto* rfh = web_contents()->GetPrimaryMainFrame();
  if (!rfh)
    return;

  auto* rwhv = rfh->GetView();
  if (!rwhv)
    return;

  auto* rwh_impl =
      static_cast<content::RenderWidgetHostImpl*>(rwhv->GetRenderWidgetHost());
  if (!rwh_impl)
    return;

  rwh_impl->disable_hidden_ = !background_throttling_;
  web_contents()->GetRenderViewHost()->SetSchedulerThrottling(allowed);

  if (rwh_impl->is_hidden()) {
    rwh_impl->WasShown({});
  }
}

int WebContents::GetProcessID() const {
  return web_contents()->GetPrimaryMainFrame()->GetProcess()->GetID();
}

base::ProcessId WebContents::GetOSProcessID() const {
  base::ProcessHandle process_handle = web_contents()
                                           ->GetPrimaryMainFrame()
                                           ->GetProcess()
                                           ->GetProcess()
                                           .Handle();
  return base::GetProcId(process_handle);
}

WebContents::Type WebContents::GetType() const {
  return type_;
}

bool WebContents::Equal(const WebContents* web_contents) const {
  return ID() == web_contents->ID();
}

GURL WebContents::GetURL() const {
  return web_contents()->GetLastCommittedURL();
}

void WebContents::LoadURL(const GURL& url,
                          const gin_helper::Dictionary& options) {
  if (!url.is_valid() || url.spec().size() > url::kMaxURLChars) {
    Emit("did-fail-load", static_cast<int>(net::ERR_INVALID_URL),
         net::ErrorToShortString(net::ERR_INVALID_URL),
         url.possibly_invalid_spec(), true);
    return;
  }

  content::NavigationController::LoadURLParams params(url);

  if (!options.Get("httpReferrer", &params.referrer)) {
    GURL http_referrer;
    if (options.Get("httpReferrer", &http_referrer))
      params.referrer =
          content::Referrer(http_referrer.GetAsReferrer(),
                            network::mojom::ReferrerPolicy::kDefault);
  }

  std::string user_agent;
  if (options.Get("userAgent", &user_agent))
    SetUserAgent(user_agent);

  std::string extra_headers;
  if (options.Get("extraHeaders", &extra_headers))
    params.extra_headers = extra_headers;

  scoped_refptr<network::ResourceRequestBody> body;
  if (options.Get("postData", &body)) {
    params.post_data = body;
    params.load_type = content::NavigationController::LOAD_TYPE_HTTP_POST;
  }

  GURL base_url_for_data_url;
  if (options.Get("baseURLForDataURL", &base_url_for_data_url)) {
    params.base_url_for_data_url = base_url_for_data_url;
    params.load_type = content::NavigationController::LOAD_TYPE_DATA;
  }

  bool reload_ignoring_cache = false;
  if (options.Get("reloadIgnoringCache", &reload_ignoring_cache) &&
      reload_ignoring_cache) {
    params.reload_type = content::ReloadType::BYPASSING_CACHE;
  }

  // Calling LoadURLWithParams() can trigger JS which destroys |this|.
  auto weak_this = GetWeakPtr();

  params.transition_type = ui::PageTransitionFromInt(
      ui::PAGE_TRANSITION_TYPED | ui::PAGE_TRANSITION_FROM_ADDRESS_BAR);
  params.override_user_agent = content::NavigationController::UA_OVERRIDE_TRUE;
  // Discard non-committed entries to ensure that we don't re-use a pending
  // entry
  web_contents()->GetController().DiscardNonCommittedEntries();
  web_contents()->GetController().LoadURLWithParams(params);

  // ⚠️WARNING!⚠️
  // LoadURLWithParams() triggers JS events which can call destroy() on |this|.
  // It's not safe to assume that |this| points to valid memory at this point.
  if (!weak_this || !web_contents())
    return;

  // Required to make beforeunload handler work.
  NotifyUserActivation();
}

// TODO(MarshallOfSound): Figure out what we need to do with post data here, I
// believe the default behavior when we pass "true" is to phone out to the
// delegate and then the controller expects this method to be called again with
// "false" if the user approves the reload.  For now this would result in
// ".reload()" calls on POST data domains failing silently.  Passing false would
// result in them succeeding, but reposting which although more correct could be
// considering a breaking change.
void WebContents::Reload() {
  web_contents()->GetController().Reload(content::ReloadType::NORMAL,
                                         /* check_for_repost */ true);
}

void WebContents::ReloadIgnoringCache() {
  web_contents()->GetController().Reload(content::ReloadType::BYPASSING_CACHE,
                                         /* check_for_repost */ true);
}

void WebContents::DownloadURL(const GURL& url, gin::Arguments* args) {
  std::map<std::string, std::string> headers;
  gin_helper::Dictionary options;
  if (args->GetNext(&options)) {
    if (options.Has("headers") && !options.Get("headers", &headers)) {
      args->ThrowTypeError("Invalid value for headers - must be an object");
      return;
    }
  }

  std::unique_ptr<download::DownloadUrlParameters> download_params(
      content::DownloadRequestUtils::CreateDownloadForWebContentsMainFrame(
          web_contents(), url, MISSING_TRAFFIC_ANNOTATION));
  for (const auto& [name, value] : headers) {
    download_params->add_request_header(name, value);
  }

  auto* download_manager =
      web_contents()->GetBrowserContext()->GetDownloadManager();
  download_manager->DownloadUrl(std::move(download_params));
}

std::u16string WebContents::GetTitle() const {
  return web_contents()->GetTitle();
}

bool WebContents::IsLoading() const {
  return web_contents()->IsLoading();
}

bool WebContents::IsLoadingMainFrame() const {
  return web_contents()->ShouldShowLoadingUI();
}

bool WebContents::IsWaitingForResponse() const {
  return web_contents()->IsWaitingForResponse();
}

void WebContents::Stop() {
  web_contents()->Stop();
}

bool WebContents::CanGoBack() const {
  return web_contents()->GetController().CanGoBack();
}

void WebContents::GoBack() {
  if (CanGoBack())
    web_contents()->GetController().GoBack();
}

bool WebContents::CanGoForward() const {
  return web_contents()->GetController().CanGoForward();
}

void WebContents::GoForward() {
  if (CanGoForward())
    web_contents()->GetController().GoForward();
}

bool WebContents::CanGoToOffset(int offset) const {
  return web_contents()->GetController().CanGoToOffset(offset);
}

void WebContents::GoToOffset(int offset) {
  if (CanGoToOffset(offset))
    web_contents()->GetController().GoToOffset(offset);
}

bool WebContents::CanGoToIndex(int index) const {
  return index >= 0 && index < GetHistoryLength();
}

void WebContents::GoToIndex(int index) {
  if (CanGoToIndex(index))
    web_contents()->GetController().GoToIndex(index);
}

int WebContents::GetActiveIndex() const {
  return web_contents()->GetController().GetCurrentEntryIndex();
}

void WebContents::ClearHistory() {
  // In some rare cases (normally while there is no real history) we are in a
  // state where we can't prune navigation entries
  if (web_contents()->GetController().CanPruneAllButLastCommitted()) {
    web_contents()->GetController().PruneAllButLastCommitted();
  }
}

int WebContents::GetHistoryLength() const {
  return web_contents()->GetController().GetEntryCount();
}

const std::string WebContents::GetWebRTCIPHandlingPolicy() const {
  return web_contents()->GetMutableRendererPrefs()->webrtc_ip_handling_policy;
}

void WebContents::SetWebRTCIPHandlingPolicy(
    const std::string& webrtc_ip_handling_policy) {
  if (GetWebRTCIPHandlingPolicy() == webrtc_ip_handling_policy)
    return;
  web_contents()->GetMutableRendererPrefs()->webrtc_ip_handling_policy =
      webrtc_ip_handling_policy;

  web_contents()->SyncRendererPrefs();
}

v8::Local<v8::Value> WebContents::GetWebRTCUDPPortRange(
    v8::Isolate* isolate) const {
  auto* prefs = web_contents()->GetMutableRendererPrefs();

  gin_helper::Dictionary dict = gin::Dictionary::CreateEmpty(isolate);
  dict.Set("min", static_cast<uint32_t>(prefs->webrtc_udp_min_port));
  dict.Set("max", static_cast<uint32_t>(prefs->webrtc_udp_max_port));
  return dict.GetHandle();
}

void WebContents::SetWebRTCUDPPortRange(gin::Arguments* args) {
  uint32_t min = 0, max = 0;
  gin_helper::Dictionary range;

  if (!args->GetNext(&range) || !range.Get("min", &min) ||
      !range.Get("max", &max)) {
    gin_helper::ErrorThrower(args->isolate())
        .ThrowError("'min' and 'max' are both required");
    return;
  }

  if ((0 == min && 0 != max) || max > UINT16_MAX) {
    gin_helper::ErrorThrower(args->isolate())
        .ThrowError(
            "'min' and 'max' must be in the (0, 65535] range or [0, 0]");
    return;
  }
  if (min > max) {
    gin_helper::ErrorThrower(args->isolate())
        .ThrowError("'max' must be greater than or equal to 'min'");
    return;
  }

  auto* prefs = web_contents()->GetMutableRendererPrefs();

  if (prefs->webrtc_udp_min_port == static_cast<uint16_t>(min) &&
      prefs->webrtc_udp_max_port == static_cast<uint16_t>(max)) {
    return;
  }

  prefs->webrtc_udp_min_port = min;
  prefs->webrtc_udp_max_port = max;

  web_contents()->SyncRendererPrefs();
}

std::string WebContents::GetMediaSourceID(
    content::WebContents* request_web_contents) {
  auto* frame_host = web_contents()->GetPrimaryMainFrame();
  if (!frame_host)
    return std::string();

  content::DesktopMediaID media_id(
      content::DesktopMediaID::TYPE_WEB_CONTENTS,
      content::DesktopMediaID::kNullId,
      content::WebContentsMediaCaptureId(frame_host->GetProcess()->GetID(),
                                         frame_host->GetRoutingID()));

  auto* request_frame_host = request_web_contents->GetPrimaryMainFrame();
  if (!request_frame_host)
    return std::string();

  std::string id =
      content::DesktopStreamsRegistry::GetInstance()->RegisterStream(
          request_frame_host->GetProcess()->GetID(),
          request_frame_host->GetRoutingID(),
          url::Origin::Create(request_frame_host->GetLastCommittedURL()
                                  .DeprecatedGetOriginAsURL()),
          media_id, content::kRegistryStreamTypeTab);

  return id;
}

bool WebContents::IsCrashed() const {
  return web_contents()->IsCrashed();
}

void WebContents::ForcefullyCrashRenderer() {
  content::RenderWidgetHostView* view =
      web_contents()->GetRenderWidgetHostView();
  if (!view)
    return;

  content::RenderWidgetHost* rwh = view->GetRenderWidgetHost();
  if (!rwh)
    return;

  content::RenderProcessHost* rph = rwh->GetProcess();
  if (rph) {
#if BUILDFLAG(IS_LINUX) || BUILDFLAG(IS_CHROMEOS)
    // A generic |CrashDumpHungChildProcess()| is not implemented for Linux.
    // Instead we send an explicit IPC to crash on the renderer's IO thread.
    rph->ForceCrash();
#else
    // Try to generate a crash report for the hung process.
#if !IS_MAS_BUILD()
    CrashDumpHungChildProcess(rph->GetProcess().Handle());
#endif
    rph->Shutdown(content::RESULT_CODE_HUNG);
#endif
  }
}

void WebContents::SetUserAgent(const std::string& user_agent) {
  blink::UserAgentOverride ua_override;
  ua_override.ua_string_override = user_agent;
  if (!user_agent.empty())
    ua_override.ua_metadata_override = embedder_support::GetUserAgentMetadata();

  web_contents()->SetUserAgentOverride(ua_override, false);
}

std::string WebContents::GetUserAgent() {
  return web_contents()->GetUserAgentOverride().ua_string_override;
}

v8::Local<v8::Promise> WebContents::SavePage(
    const base::FilePath& full_file_path,
    const content::SavePageType& save_type) {
  v8::Isolate* isolate = JavascriptEnvironment::GetIsolate();
  gin_helper::Promise<void> promise(isolate);
  v8::Local<v8::Promise> handle = promise.GetHandle();

  if (!full_file_path.IsAbsolute()) {
    promise.RejectWithErrorMessage("Path must be absolute");
    return handle;
  }

  auto* handler = new SavePageHandler(web_contents(), std::move(promise));
  handler->Handle(full_file_path, save_type);

  return handle;
}

void WebContents::OpenDevTools(gin::Arguments* args) {
  if (type_ == Type::kRemote)
    return;

  if (!enable_devtools_)
    return;

  std::string state;
  if (type_ == Type::kWebView || type_ == Type::kBackgroundPage ||
      !owner_window()) {
    state = "detach";
  }

#if BUILDFLAG(IS_WIN)
  auto* win = static_cast<NativeWindowViews*>(owner_window());
  // Force a detached state when WCO is enabled to match Chrome
  // behavior and prevent occlusion of DevTools.
  if (win && win->IsWindowControlsOverlayEnabled())
    state = "detach";
#endif

  bool activate = true;
  std::string title;
  if (args && args->Length() == 1) {
    gin_helper::Dictionary options;
    if (args->GetNext(&options)) {
      options.Get("mode", &state);
      options.Get("activate", &activate);
      options.Get("title", &title);
    }
  }

  DCHECK(inspectable_web_contents_);
  inspectable_web_contents_->SetDockState(state);
  inspectable_web_contents_->SetDevToolsTitle(base::UTF8ToUTF16(title));
  inspectable_web_contents_->ShowDevTools(activate);
}

void WebContents::CloseDevTools() {
  if (type_ == Type::kRemote)
    return;

  DCHECK(inspectable_web_contents_);
  inspectable_web_contents_->CloseDevTools();
}

bool WebContents::IsDevToolsOpened() {
  if (type_ == Type::kRemote)
    return false;

  DCHECK(inspectable_web_contents_);
  return inspectable_web_contents_->IsDevToolsViewShowing();
}

std::u16string WebContents::GetDevToolsTitle() {
  if (type_ == Type::kRemote)
    return std::u16string();

  DCHECK(inspectable_web_contents_);
  return inspectable_web_contents_->GetDevToolsTitle();
}

void WebContents::SetDevToolsTitle(const std::u16string& title) {
  inspectable_web_contents_->SetDevToolsTitle(title);
}

bool WebContents::IsDevToolsFocused() {
  if (type_ == Type::kRemote)
    return false;

  DCHECK(inspectable_web_contents_);
  return inspectable_web_contents_->GetView()->IsDevToolsViewFocused();
}

void WebContents::EnableDeviceEmulation(
    const blink::DeviceEmulationParams& params) {
  if (type_ == Type::kRemote)
    return;

  DCHECK(web_contents());
  auto* frame_host = web_contents()->GetPrimaryMainFrame();
  if (frame_host) {
    auto* widget_host_impl = static_cast<content::RenderWidgetHostImpl*>(
        frame_host->GetView()->GetRenderWidgetHost());
    if (widget_host_impl) {
      auto& frame_widget = widget_host_impl->GetAssociatedFrameWidget();
      frame_widget->EnableDeviceEmulation(params);
    }
  }
}

void WebContents::DisableDeviceEmulation() {
  if (type_ == Type::kRemote)
    return;

  DCHECK(web_contents());
  auto* frame_host = web_contents()->GetPrimaryMainFrame();
  if (frame_host) {
    auto* widget_host_impl = static_cast<content::RenderWidgetHostImpl*>(
        frame_host->GetView()->GetRenderWidgetHost());
    if (widget_host_impl) {
      auto& frame_widget = widget_host_impl->GetAssociatedFrameWidget();
      frame_widget->DisableDeviceEmulation();
    }
  }
}

void WebContents::ToggleDevTools() {
  if (IsDevToolsOpened())
    CloseDevTools();
  else
    OpenDevTools(nullptr);
}

void WebContents::InspectElement(int x, int y) {
  if (type_ == Type::kRemote)
    return;

  if (!enable_devtools_)
    return;

  DCHECK(inspectable_web_contents_);
  if (!inspectable_web_contents_->GetDevToolsWebContents())
    OpenDevTools(nullptr);
  inspectable_web_contents_->InspectElement(x, y);
}

void WebContents::InspectSharedWorkerById(const std::string& workerId) {
  if (type_ == Type::kRemote)
    return;

  if (!enable_devtools_)
    return;

  for (const auto& agent_host : content::DevToolsAgentHost::GetOrCreateAll()) {
    if (agent_host->GetType() ==
        content::DevToolsAgentHost::kTypeSharedWorker) {
      if (agent_host->GetId() == workerId) {
        OpenDevTools(nullptr);
        inspectable_web_contents_->AttachTo(agent_host);
        break;
      }
    }
  }
}

std::vector<scoped_refptr<content::DevToolsAgentHost>>
WebContents::GetAllSharedWorkers() {
  std::vector<scoped_refptr<content::DevToolsAgentHost>> shared_workers;

  if (type_ == Type::kRemote)
    return shared_workers;

  if (!enable_devtools_)
    return shared_workers;

  for (const auto& agent_host : content::DevToolsAgentHost::GetOrCreateAll()) {
    if (agent_host->GetType() ==
        content::DevToolsAgentHost::kTypeSharedWorker) {
      shared_workers.push_back(agent_host);
    }
  }
  return shared_workers;
}

void WebContents::InspectSharedWorker() {
  if (type_ == Type::kRemote)
    return;

  if (!enable_devtools_)
    return;

  for (const auto& agent_host : content::DevToolsAgentHost::GetOrCreateAll()) {
    if (agent_host->GetType() ==
        content::DevToolsAgentHost::kTypeSharedWorker) {
      OpenDevTools(nullptr);
      inspectable_web_contents_->AttachTo(agent_host);
      break;
    }
  }
}

void WebContents::InspectServiceWorker() {
  if (type_ == Type::kRemote)
    return;

  if (!enable_devtools_)
    return;

  for (const auto& agent_host : content::DevToolsAgentHost::GetOrCreateAll()) {
    if (agent_host->GetType() ==
        content::DevToolsAgentHost::kTypeServiceWorker) {
      OpenDevTools(nullptr);
      inspectable_web_contents_->AttachTo(agent_host);
      break;
    }
  }
}

void WebContents::SetIgnoreMenuShortcuts(bool ignore) {
  auto* web_preferences = WebContentsPreferences::From(web_contents());
  DCHECK(web_preferences);
  web_preferences->SetIgnoreMenuShortcuts(ignore);
}

void WebContents::SetAudioMuted(bool muted) {
  web_contents()->SetAudioMuted(muted);
}

bool WebContents::IsAudioMuted() {
  return web_contents()->IsAudioMuted();
}

bool WebContents::IsCurrentlyAudible() {
  return web_contents()->IsCurrentlyAudible();
}

#if BUILDFLAG(ENABLE_PRINTING)
void WebContents::OnGetDeviceNameToUse(
    base::Value::Dict print_settings,
    printing::CompletionCallback print_callback,
    bool silent,
    // <error, device_name>
    std::pair<std::string, std::u16string> info) {
  // The content::WebContents might be already deleted at this point, and the
  // PrintViewManagerElectron class does not do null check.
  if (!web_contents()) {
    if (print_callback)
      std::move(print_callback).Run(false, "failed");
    return;
  }

  if (!info.first.empty()) {
    if (print_callback)
      std::move(print_callback).Run(false, info.first);
    return;
  }

  // If the user has passed a deviceName use it, otherwise use default printer.
  print_settings.Set(printing::kSettingDeviceName, info.second);

  auto* print_view_manager =
      PrintViewManagerElectron::FromWebContents(web_contents());
  if (!print_view_manager)
    return;

  auto* focused_frame = web_contents()->GetFocusedFrame();
  auto* rfh = focused_frame && focused_frame->HasSelection()
                  ? focused_frame
                  : web_contents()->GetPrimaryMainFrame();

  print_view_manager->PrintNow(rfh, silent, std::move(print_settings),
                               std::move(print_callback));
}

void WebContents::Print(gin::Arguments* args) {
  gin_helper::Dictionary options =
      gin::Dictionary::CreateEmpty(args->isolate());
  base::Value::Dict settings;

  if (args->Length() >= 1 && !args->GetNext(&options)) {
    gin_helper::ErrorThrower(args->isolate())
        .ThrowError("webContents.print(): Invalid print settings specified.");
    return;
  }

  printing::CompletionCallback callback;
  if (args->Length() == 2 && !args->GetNext(&callback)) {
    gin_helper::ErrorThrower(args->isolate())
        .ThrowError("webContents.print(): Invalid optional callback provided.");
    return;
  }

  // Set optional silent printing
  bool silent = false;
  options.Get("silent", &silent);

  bool print_background = false;
  options.Get("printBackground", &print_background);
  settings.Set(printing::kSettingShouldPrintBackgrounds, print_background);

  // Set custom margin settings
  gin_helper::Dictionary margins =
      gin::Dictionary::CreateEmpty(args->isolate());
  if (options.Get("margins", &margins)) {
    printing::mojom::MarginType margin_type =
        printing::mojom::MarginType::kDefaultMargins;
    margins.Get("marginType", &margin_type);
    settings.Set(printing::kSettingMarginsType, static_cast<int>(margin_type));

    if (margin_type == printing::mojom::MarginType::kCustomMargins) {
      base::Value::Dict custom_margins;
      int top = 0;
      margins.Get("top", &top);
      custom_margins.Set(printing::kSettingMarginTop, top);
      int bottom = 0;
      margins.Get("bottom", &bottom);
      custom_margins.Set(printing::kSettingMarginBottom, bottom);
      int left = 0;
      margins.Get("left", &left);
      custom_margins.Set(printing::kSettingMarginLeft, left);
      int right = 0;
      margins.Get("right", &right);
      custom_margins.Set(printing::kSettingMarginRight, right);
      settings.Set(printing::kSettingMarginsCustom, std::move(custom_margins));
    }
  } else {
    settings.Set(
        printing::kSettingMarginsType,
        static_cast<int>(printing::mojom::MarginType::kDefaultMargins));
  }

  // Set whether to print color or greyscale
  bool print_color = true;
  options.Get("color", &print_color);
  auto const color_model = print_color ? printing::mojom::ColorModel::kColor
                                       : printing::mojom::ColorModel::kGray;
  settings.Set(printing::kSettingColor, static_cast<int>(color_model));

  // Is the orientation landscape or portrait.
  bool landscape = false;
  options.Get("landscape", &landscape);
  settings.Set(printing::kSettingLandscape, landscape);

  // We set the default to the system's default printer and only update
  // if at the Chromium level if the user overrides.
  // Printer device name as opened by the OS.
  std::u16string device_name;
  options.Get("deviceName", &device_name);

  int scale_factor = 100;
  options.Get("scaleFactor", &scale_factor);
  settings.Set(printing::kSettingScaleFactor, scale_factor);

  int pages_per_sheet = 1;
  options.Get("pagesPerSheet", &pages_per_sheet);
  settings.Set(printing::kSettingPagesPerSheet, pages_per_sheet);

  // True if the user wants to print with collate.
  bool collate = true;
  options.Get("collate", &collate);
  settings.Set(printing::kSettingCollate, collate);

  // The number of individual copies to print
  int copies = 1;
  options.Get("copies", &copies);
  settings.Set(printing::kSettingCopies, copies);

  // Strings to be printed as headers and footers if requested by the user.
  std::string header;
  options.Get("header", &header);
  std::string footer;
  options.Get("footer", &footer);

  if (!(header.empty() && footer.empty())) {
    settings.Set(printing::kSettingHeaderFooterEnabled, true);

    settings.Set(printing::kSettingHeaderFooterTitle, header);
    settings.Set(printing::kSettingHeaderFooterURL, footer);
  } else {
    settings.Set(printing::kSettingHeaderFooterEnabled, false);
  }

  // We don't want to allow the user to enable these settings
  // but we need to set them or a CHECK is hit.
  settings.Set(printing::kSettingPrinterType,
               static_cast<int>(printing::mojom::PrinterType::kLocal));
  settings.Set(printing::kSettingShouldPrintSelectionOnly, false);
  settings.Set(printing::kSettingRasterizePdf, false);

  // Set custom page ranges to print
  std::vector<gin_helper::Dictionary> page_ranges;
  if (options.Get("pageRanges", &page_ranges)) {
    base::Value::List page_range_list;
    for (auto& range : page_ranges) {
      int from, to;
      if (range.Get("from", &from) && range.Get("to", &to)) {
        base::Value::Dict range_dict;
        // Chromium uses 1-based page ranges, so increment each by 1.
        range_dict.Set(printing::kSettingPageRangeFrom, from + 1);
        range_dict.Set(printing::kSettingPageRangeTo, to + 1);
        page_range_list.Append(std::move(range_dict));
      } else {
        continue;
      }
    }
    if (!page_range_list.empty())
      settings.Set(printing::kSettingPageRange, std::move(page_range_list));
  }

  // Duplex type user wants to use.
  printing::mojom::DuplexMode duplex_mode =
      printing::mojom::DuplexMode::kSimplex;
  options.Get("duplexMode", &duplex_mode);
  settings.Set(printing::kSettingDuplexMode, static_cast<int>(duplex_mode));

  // We've already done necessary parameter sanitization at the
  // JS level, so we can simply pass this through.
  base::Value media_size(base::Value::Type::DICT);
  if (options.Get("mediaSize", &media_size))
    settings.Set(printing::kSettingMediaSize, std::move(media_size));

  // Set custom dots per inch (dpi)
  gin_helper::Dictionary dpi_settings;
  int dpi = 72;
  if (options.Get("dpi", &dpi_settings)) {
    int horizontal = 72;
    dpi_settings.Get("horizontal", &horizontal);
    settings.Set(printing::kSettingDpiHorizontal, horizontal);
    int vertical = 72;
    dpi_settings.Get("vertical", &vertical);
    settings.Set(printing::kSettingDpiVertical, vertical);
  } else {
    settings.Set(printing::kSettingDpiHorizontal, dpi);
    settings.Set(printing::kSettingDpiVertical, dpi);
  }

  print_task_runner_->PostTaskAndReplyWithResult(
      FROM_HERE, base::BindOnce(&GetDeviceNameToUse, device_name),
      base::BindOnce(&WebContents::OnGetDeviceNameToUse,
                     weak_factory_.GetWeakPtr(), std::move(settings),
                     std::move(callback), silent));
}

// Partially duplicated and modified from
// headless/lib/browser/protocol/page_handler.cc;l=41
v8::Local<v8::Promise> WebContents::PrintToPDF(const base::Value& settings) {
  v8::Isolate* isolate = JavascriptEnvironment::GetIsolate();
  gin_helper::Promise<v8::Local<v8::Value>> promise(isolate);
  v8::Local<v8::Promise> handle = promise.GetHandle();

  // This allows us to track headless printing calls.
  auto unique_id = settings.GetDict().FindInt(printing::kPreviewRequestID);
  auto landscape = settings.GetDict().FindBool("landscape");
  auto display_header_footer =
      settings.GetDict().FindBool("displayHeaderFooter");
  auto print_background = settings.GetDict().FindBool("shouldPrintBackgrounds");
  auto scale = settings.GetDict().FindDouble("scale");
  auto paper_width = settings.GetDict().FindDouble("paperWidth");
  auto paper_height = settings.GetDict().FindDouble("paperHeight");
  auto margin_top = settings.GetDict().FindDouble("marginTop");
  auto margin_bottom = settings.GetDict().FindDouble("marginBottom");
  auto margin_left = settings.GetDict().FindDouble("marginLeft");
  auto margin_right = settings.GetDict().FindDouble("marginRight");
  auto page_ranges = *settings.GetDict().FindString("pageRanges");
  auto header_template = *settings.GetDict().FindString("headerTemplate");
  auto footer_template = *settings.GetDict().FindString("footerTemplate");
  auto prefer_css_page_size = settings.GetDict().FindBool("preferCSSPageSize");
  auto generate_tagged_pdf =
      settings.GetDict().FindBool("shouldGenerateTaggedPDF");

  absl::variant<printing::mojom::PrintPagesParamsPtr, std::string>
      print_pages_params = print_to_pdf::GetPrintPagesParams(
          web_contents()->GetPrimaryMainFrame()->GetLastCommittedURL(),
          landscape, display_header_footer, print_background, scale,
          paper_width, paper_height, margin_top, margin_bottom, margin_left,
          margin_right, absl::make_optional(header_template),
          absl::make_optional(footer_template), prefer_css_page_size,
          generate_tagged_pdf);

  if (absl::holds_alternative<std::string>(print_pages_params)) {
    auto error = absl::get<std::string>(print_pages_params);
    promise.RejectWithErrorMessage("Invalid print parameters: " + error);
    return handle;
  }

  auto* manager = PrintViewManagerElectron::FromWebContents(web_contents());
  if (!manager) {
    promise.RejectWithErrorMessage("Failed to find print manager");
    return handle;
  }

  auto params = std::move(
      absl::get<printing::mojom::PrintPagesParamsPtr>(print_pages_params));
  params->params->document_cookie = unique_id.value_or(0);

  manager->PrintToPdf(web_contents()->GetPrimaryMainFrame(), page_ranges,
                      std::move(params),
                      base::BindOnce(&WebContents::OnPDFCreated, GetWeakPtr(),
                                     std::move(promise)));

  return handle;
}

void WebContents::OnPDFCreated(
    gin_helper::Promise<v8::Local<v8::Value>> promise,
    print_to_pdf::PdfPrintResult print_result,
    scoped_refptr<base::RefCountedMemory> data) {
  if (print_result != print_to_pdf::PdfPrintResult::kPrintSuccess) {
    promise.RejectWithErrorMessage(
        "Failed to generate PDF: " +
        print_to_pdf::PdfPrintResultToString(print_result));
    return;
  }

  v8::Isolate* isolate = promise.isolate();
  gin_helper::Locker locker(isolate);
  v8::HandleScope handle_scope(isolate);
  v8::Context::Scope context_scope(
      v8::Local<v8::Context>::New(isolate, promise.GetContext()));

  v8::Local<v8::Value> buffer =
      node::Buffer::Copy(isolate, reinterpret_cast<const char*>(data->front()),
                         data->size())
          .ToLocalChecked();

  promise.Resolve(buffer);
}
#endif

void WebContents::AddWorkSpace(gin::Arguments* args,
                               const base::FilePath& path) {
  if (path.empty()) {
    gin_helper::ErrorThrower(args->isolate())
        .ThrowError("path cannot be empty");
    return;
  }
  DevToolsAddFileSystem(std::string(), path);
}

void WebContents::RemoveWorkSpace(gin::Arguments* args,
                                  const base::FilePath& path) {
  if (path.empty()) {
    gin_helper::ErrorThrower(args->isolate())
        .ThrowError("path cannot be empty");
    return;
  }
  DevToolsRemoveFileSystem(path);
}

void WebContents::Undo() {
  web_contents()->Undo();
}

void WebContents::Redo() {
  web_contents()->Redo();
}

void WebContents::Cut() {
  web_contents()->Cut();
}

void WebContents::Copy() {
  web_contents()->Copy();
}

void WebContents::CenterSelection() {
  web_contents()->CenterSelection();
}

void WebContents::Paste() {
  web_contents()->Paste();
}

void WebContents::PasteAndMatchStyle() {
  web_contents()->PasteAndMatchStyle();
}

void WebContents::Delete() {
  web_contents()->Delete();
}

void WebContents::SelectAll() {
  web_contents()->SelectAll();
}

void WebContents::Unselect() {
  web_contents()->CollapseSelection();
}

void WebContents::ScrollToTopOfDocument() {
  web_contents()->ScrollToTopOfDocument();
}

void WebContents::ScrollToBottomOfDocument() {
  web_contents()->ScrollToBottomOfDocument();
}

void WebContents::AdjustSelectionByCharacterOffset(gin::Arguments* args) {
  int start_adjust = 0;
  int end_adjust = 0;

  gin_helper::Dictionary dict;
  if (args->GetNext(&dict)) {
    dict.Get("start", &start_adjust);
    dict.Get("matchCase", &end_adjust);
  }

  // The selection menu is a Chrome-specific piece of UI.
  // TODO(codebytere): maybe surface as an event in the future?
  web_contents()->AdjustSelectionByCharacterOffset(
      start_adjust, end_adjust, false /* show_selection_menu */);
}

void WebContents::Replace(const std::u16string& word) {
  web_contents()->Replace(word);
}

void WebContents::ReplaceMisspelling(const std::u16string& word) {
  web_contents()->ReplaceMisspelling(word);
}

uint32_t WebContents::FindInPage(gin::Arguments* args) {
  std::u16string search_text;
  if (!args->GetNext(&search_text) || search_text.empty()) {
    gin_helper::ErrorThrower(args->isolate())
        .ThrowError("Must provide a non-empty search content");
    return 0;
  }

  uint32_t request_id = ++find_in_page_request_id_;
  gin_helper::Dictionary dict;
  auto options = blink::mojom::FindOptions::New();
  if (args->GetNext(&dict)) {
    dict.Get("forward", &options->forward);
    dict.Get("matchCase", &options->match_case);
    dict.Get("findNext", &options->new_session);
  }

  web_contents()->Find(request_id, search_text, std::move(options));
  return request_id;
}

void WebContents::StopFindInPage(content::StopFindAction action) {
  web_contents()->StopFinding(action);
}

void WebContents::ShowDefinitionForSelection() {
#if BUILDFLAG(IS_MAC)
  auto* const view = web_contents()->GetRenderWidgetHostView();
  if (view)
    view->ShowDefinitionForSelection();
#endif
}

void WebContents::CopyImageAt(int x, int y) {
  auto* const host = web_contents()->GetPrimaryMainFrame();
  if (host)
    host->CopyImageAt(x, y);
}

void WebContents::Focus() {
  // Focusing on WebContents does not automatically focus the window on macOS
  // and Linux, do it manually to match the behavior on Windows.
#if BUILDFLAG(IS_MAC) || BUILDFLAG(IS_LINUX)
  if (owner_window())
    owner_window()->Focus(true);
#endif
  web_contents()->Focus();
}

#if !BUILDFLAG(IS_MAC)
bool WebContents::IsFocused() const {
  auto* view = web_contents()->GetRenderWidgetHostView();
  if (!view)
    return false;

  if (GetType() != Type::kBackgroundPage) {
    auto* window = web_contents()->GetNativeView()->GetToplevelWindow();
    if (window && !window->IsVisible())
      return false;
  }

  return view->HasFocus();
}
#endif

void WebContents::SendInputEvent(v8::Isolate* isolate,
                                 v8::Local<v8::Value> input_event) {
  content::RenderWidgetHostView* view =
      web_contents()->GetRenderWidgetHostView();
  if (!view)
    return;

  content::RenderWidgetHost* rwh = view->GetRenderWidgetHost();
  blink::WebInputEvent::Type type =
      gin::GetWebInputEventType(isolate, input_event);
  if (blink::WebInputEvent::IsMouseEventType(type)) {
    blink::WebMouseEvent mouse_event;
    if (gin::ConvertFromV8(isolate, input_event, &mouse_event)) {
      if (IsOffScreen()) {
        GetOffScreenRenderWidgetHostView()->SendMouseEvent(mouse_event);
      } else {
        rwh->ForwardMouseEvent(mouse_event);
      }
      return;
    }
  } else if (blink::WebInputEvent::IsKeyboardEventType(type)) {
    content::NativeWebKeyboardEvent keyboard_event(
        blink::WebKeyboardEvent::Type::kRawKeyDown,
        blink::WebInputEvent::Modifiers::kNoModifiers, ui::EventTimeForNow());
    if (gin::ConvertFromV8(isolate, input_event, &keyboard_event)) {
      // For backwards compatibility, convert `kKeyDown` to `kRawKeyDown`.
      if (keyboard_event.GetType() == blink::WebKeyboardEvent::Type::kKeyDown)
        keyboard_event.SetType(blink::WebKeyboardEvent::Type::kRawKeyDown);
      rwh->ForwardKeyboardEvent(keyboard_event);
      return;
    }
  } else if (type == blink::WebInputEvent::Type::kMouseWheel) {
    blink::WebMouseWheelEvent mouse_wheel_event;
    if (gin::ConvertFromV8(isolate, input_event, &mouse_wheel_event)) {
      if (IsOffScreen()) {
        GetOffScreenRenderWidgetHostView()->SendMouseWheelEvent(
            mouse_wheel_event);
      } else {
        // Chromium expects phase info in wheel events (and applies a
        // DCHECK to verify it). See: https://crbug.com/756524.
        mouse_wheel_event.phase = blink::WebMouseWheelEvent::kPhaseBegan;
        mouse_wheel_event.dispatch_type =
            blink::WebInputEvent::DispatchType::kBlocking;
        rwh->ForwardWheelEvent(mouse_wheel_event);

        // Send a synthetic wheel event with phaseEnded to finish scrolling.
        mouse_wheel_event.has_synthetic_phase = true;
        mouse_wheel_event.delta_x = 0;
        mouse_wheel_event.delta_y = 0;
        mouse_wheel_event.phase = blink::WebMouseWheelEvent::kPhaseEnded;
        mouse_wheel_event.dispatch_type =
            blink::WebInputEvent::DispatchType::kEventNonBlocking;
        rwh->ForwardWheelEvent(mouse_wheel_event);
      }
      return;
    }
  }

  isolate->ThrowException(
      v8::Exception::Error(gin::StringToV8(isolate, "Invalid event object")));
}

void WebContents::BeginFrameSubscription(gin::Arguments* args) {
  bool only_dirty = false;
  FrameSubscriber::FrameCaptureCallback callback;

  if (args->Length() > 1) {
    if (!args->GetNext(&only_dirty)) {
      args->ThrowError();
      return;
    }
  }
  if (!args->GetNext(&callback)) {
    args->ThrowError();
    return;
  }

  frame_subscriber_ =
      std::make_unique<FrameSubscriber>(web_contents(), callback, only_dirty);
}

void WebContents::EndFrameSubscription() {
  frame_subscriber_.reset();
}

void WebContents::StartDrag(const gin_helper::Dictionary& item,
                            gin::Arguments* args) {
  base::FilePath file;
  std::vector<base::FilePath> files;
  if (!item.Get("files", &files) && item.Get("file", &file)) {
    files.push_back(file);
  }

  v8::Local<v8::Value> icon_value;
  if (!item.Get("icon", &icon_value)) {
    gin_helper::ErrorThrower(args->isolate())
        .ThrowError("'icon' parameter is required");
    return;
  }

  NativeImage* icon = nullptr;
  if (!NativeImage::TryConvertNativeImage(args->isolate(), icon_value, &icon) ||
      icon->image().IsEmpty()) {
    return;
  }

  // Start dragging.
  if (!files.empty()) {
    base::CurrentThread::ScopedAllowApplicationTasksInNativeNestedLoop allow;
    DragFileItems(files, icon->image(), web_contents()->GetNativeView());
  } else {
    gin_helper::ErrorThrower(args->isolate())
        .ThrowError("Must specify either 'file' or 'files' option");
  }
}

v8::Local<v8::Promise> WebContents::CapturePage(gin::Arguments* args) {
  gin_helper::Promise<gfx::Image> promise(args->isolate());
  v8::Local<v8::Promise> handle = promise.GetHandle();

  gfx::Rect rect;
  args->GetNext(&rect);

  bool stay_hidden = false;
  bool stay_awake = false;
  if (args && args->Length() == 2) {
    gin_helper::Dictionary options;
    if (args->GetNext(&options)) {
      options.Get("stayHidden", &stay_hidden);
      options.Get("stayAwake", &stay_awake);
    }
  }

  auto* const view = web_contents()->GetRenderWidgetHostView();
  if (!view) {
    promise.Resolve(gfx::Image());
    return handle;
  }

#if !BUILDFLAG(IS_MAC)
  // If the view's renderer is suspended this may fail on Windows/Linux -
  // bail if so. See CopyFromSurface in
  // content/public/browser/render_widget_host_view.h.
  auto* rfh = web_contents()->GetPrimaryMainFrame();
  if (rfh &&
      rfh->GetVisibilityState() == blink::mojom::PageVisibilityState::kHidden) {
    promise.Resolve(gfx::Image());
    return handle;
  }
#endif  // BUILDFLAG(IS_MAC)

  auto capture_handle = web_contents()->IncrementCapturerCount(
      rect.size(), stay_hidden, stay_awake);

  // Capture full page if user doesn't specify a |rect|.
  const gfx::Size view_size =
      rect.IsEmpty() ? view->GetViewBounds().size() : rect.size();

  // By default, the requested bitmap size is the view size in screen
  // coordinates.  However, if there's more pixel detail available on the
  // current system, increase the requested bitmap size to capture it all.
  gfx::Size bitmap_size = view_size;
  const gfx::NativeView native_view = view->GetNativeView();
  const float scale = display::Screen::GetScreen()
                          ->GetDisplayNearestView(native_view)
                          .device_scale_factor();
  if (scale > 1.0f)
    bitmap_size = gfx::ScaleToCeiledSize(view_size, scale);

  view->CopyFromSurface(gfx::Rect(rect.origin(), view_size), bitmap_size,
                        base::BindOnce(&OnCapturePageDone, std::move(promise),
                                       std::move(capture_handle)));
  return handle;
}

bool WebContents::IsBeingCaptured() {
  return web_contents()->IsBeingCaptured();
}

void WebContents::OnCursorChanged(const ui::Cursor& cursor) {
  if (cursor.type() == ui::mojom::CursorType::kCustom) {
    Emit("cursor-changed", CursorTypeToString(cursor.type()),
         gfx::Image::CreateFrom1xBitmap(cursor.custom_bitmap()),
         cursor.image_scale_factor(),
         gfx::Size(cursor.custom_bitmap().width(),
                   cursor.custom_bitmap().height()),
         cursor.custom_hotspot());
  } else {
    Emit("cursor-changed", CursorTypeToString(cursor.type()));
  }
}

bool WebContents::IsGuest() const {
  return type_ == Type::kWebView;
}

void WebContents::AttachToIframe(content::WebContents* embedder_web_contents,
                                 int embedder_frame_id) {
  attached_ = true;
  if (guest_delegate_)
    guest_delegate_->AttachToIframe(embedder_web_contents, embedder_frame_id);
}

bool WebContents::IsOffScreen() const {
  return type_ == Type::kOffScreen;
}

void WebContents::OnPaint(const gfx::Rect& dirty_rect, const SkBitmap& bitmap) {
  Emit("paint", dirty_rect, gfx::Image::CreateFrom1xBitmap(bitmap));
}

void WebContents::StartPainting() {
  auto* osr_wcv = GetOffScreenWebContentsView();
  if (osr_wcv)
    osr_wcv->SetPainting(true);
}

void WebContents::StopPainting() {
  auto* osr_wcv = GetOffScreenWebContentsView();
  if (osr_wcv)
    osr_wcv->SetPainting(false);
}

bool WebContents::IsPainting() const {
  auto* osr_wcv = GetOffScreenWebContentsView();
  return osr_wcv && osr_wcv->IsPainting();
}

void WebContents::SetFrameRate(int frame_rate) {
  auto* osr_wcv = GetOffScreenWebContentsView();
  if (osr_wcv)
    osr_wcv->SetFrameRate(frame_rate);
}

int WebContents::GetFrameRate() const {
  auto* osr_wcv = GetOffScreenWebContentsView();
  return osr_wcv ? osr_wcv->GetFrameRate() : 0;
}

void WebContents::Invalidate() {
  if (IsOffScreen()) {
    auto* osr_rwhv = GetOffScreenRenderWidgetHostView();
    if (osr_rwhv)
      osr_rwhv->Invalidate();
  } else {
    auto* const window = owner_window();
    if (window)
      window->Invalidate();
  }
}

gfx::Size WebContents::GetSizeForNewRenderView(content::WebContents* wc) {
  if (IsOffScreen() && wc == web_contents()) {
    auto* relay = NativeWindowRelay::FromWebContents(web_contents());
    if (relay) {
      auto* owner_window = relay->GetNativeWindow();
      return owner_window ? owner_window->GetSize() : gfx::Size();
    }
  }

  return gfx::Size();
}

void WebContents::SetZoomLevel(double level) {
  zoom_controller_->SetZoomLevel(level);
}

double WebContents::GetZoomLevel() const {
  return zoom_controller_->GetZoomLevel();
}

void WebContents::SetZoomFactor(gin_helper::ErrorThrower thrower,
                                double factor) {
  if (factor < std::numeric_limits<double>::epsilon()) {
    thrower.ThrowError("'zoomFactor' must be a double greater than 0.0");
    return;
  }

  auto level = blink::PageZoomFactorToZoomLevel(factor);
  SetZoomLevel(level);
}

double WebContents::GetZoomFactor() const {
  auto level = GetZoomLevel();
  return blink::PageZoomLevelToZoomFactor(level);
}

void WebContents::SetTemporaryZoomLevel(double level) {
  zoom_controller_->SetTemporaryZoomLevel(level);
}

void WebContents::DoGetZoomLevel(
    electron::mojom::ElectronWebContentsUtility::DoGetZoomLevelCallback
        callback) {
  std::move(callback).Run(GetZoomLevel());
}

std::vector<base::FilePath> WebContents::GetPreloadPaths() const {
  auto result = SessionPreferences::GetValidPreloads(GetBrowserContext());

  if (auto* web_preferences = WebContentsPreferences::From(web_contents())) {
    base::FilePath preload;
    if (web_preferences->GetPreloadPath(&preload)) {
      result.emplace_back(preload);
    }
  }

  return result;
}

v8::Local<v8::Value> WebContents::GetLastWebPreferences(
    v8::Isolate* isolate) const {
  auto* web_preferences = WebContentsPreferences::From(web_contents());
  if (!web_preferences)
    return v8::Null(isolate);
  return gin::ConvertToV8(isolate, *web_preferences->last_preference());
}

v8::Local<v8::Value> WebContents::GetOwnerBrowserWindow(
    v8::Isolate* isolate) const {
  if (owner_window())
    return BrowserWindow::From(isolate, owner_window());
  else
    return v8::Null(isolate);
}

v8::Local<v8::Value> WebContents::Session(v8::Isolate* isolate) {
  return v8::Local<v8::Value>::New(isolate, session_);
}

content::WebContents* WebContents::HostWebContents() const {
  if (!embedder_)
    return nullptr;
  return embedder_->web_contents();
}

void WebContents::SetEmbedder(const WebContents* embedder) {
  if (embedder) {
    NativeWindow* owner_window = nullptr;
    auto* relay = NativeWindowRelay::FromWebContents(embedder->web_contents());
    if (relay) {
      owner_window = relay->GetNativeWindow();
    }
    if (owner_window)
      SetOwnerWindow(owner_window);

    content::RenderWidgetHostView* rwhv =
        web_contents()->GetRenderWidgetHostView();
    if (rwhv) {
      rwhv->Hide();
      rwhv->Show();
    }
  }
}

void WebContents::SetDevToolsWebContents(const WebContents* devtools) {
  if (inspectable_web_contents_)
    inspectable_web_contents_->SetDevToolsWebContents(devtools->web_contents());
}

v8::Local<v8::Value> WebContents::GetNativeView(v8::Isolate* isolate) const {
  gfx::NativeView ptr = web_contents()->GetNativeView();
  auto buffer = node::Buffer::Copy(isolate, reinterpret_cast<char*>(&ptr),
                                   sizeof(gfx::NativeView));
  if (buffer.IsEmpty())
    return v8::Null(isolate);
  else
    return buffer.ToLocalChecked();
}

v8::Local<v8::Value> WebContents::DevToolsWebContents(v8::Isolate* isolate) {
  if (devtools_web_contents_.IsEmpty())
    return v8::Null(isolate);
  else
    return v8::Local<v8::Value>::New(isolate, devtools_web_contents_);
}

v8::Local<v8::Value> WebContents::Debugger(v8::Isolate* isolate) {
  if (debugger_.IsEmpty()) {
    auto handle = electron::api::Debugger::Create(isolate, web_contents());
    debugger_.Reset(isolate, handle.ToV8());
  }
  return v8::Local<v8::Value>::New(isolate, debugger_);
}

content::RenderFrameHost* WebContents::MainFrame() {
  return web_contents()->GetPrimaryMainFrame();
}

content::RenderFrameHost* WebContents::Opener() {
  return web_contents()->GetOpener();
}

void WebContents::NotifyUserActivation() {
  content::RenderFrameHost* frame = web_contents()->GetPrimaryMainFrame();
  if (frame)
    frame->NotifyUserActivation(
        blink::mojom::UserActivationNotificationType::kInteraction);
}

void WebContents::SetImageAnimationPolicy(const std::string& new_policy) {
  auto* web_preferences = WebContentsPreferences::From(web_contents());
  web_preferences->SetImageAnimationPolicy(new_policy);
  web_contents()->OnWebPreferencesChanged();
}

void WebContents::SetBackgroundColor(absl::optional<SkColor> maybe_color) {
  web_contents()->SetPageBaseBackgroundColor(maybe_color);

  content::RenderFrameHost* rfh = web_contents()->GetPrimaryMainFrame();
  if (!rfh)
    return;
  content::RenderWidgetHostView* rwhv = rfh->GetView();
  if (rwhv) {
    SkColor color =
        maybe_color.value_or(IsGuest() ? SK_ColorTRANSPARENT : SK_ColorWHITE);
    rwhv->SetBackgroundColor(color);
    static_cast<content::RenderWidgetHostViewBase*>(rwhv)
        ->SetContentBackgroundColor(color);
  }
}

void WebContents::OnInputEvent(const blink::WebInputEvent& event) {
  Emit("input-event", event);
}

v8::Local<v8::Promise> WebContents::GetProcessMemoryInfo(v8::Isolate* isolate) {
  gin_helper::Promise<gin_helper::Dictionary> promise(isolate);
  v8::Local<v8::Promise> handle = promise.GetHandle();

  auto* frame_host = web_contents()->GetPrimaryMainFrame();
  if (!frame_host) {
    promise.RejectWithErrorMessage("Failed to create memory dump");
    return handle;
  }

  auto pid = frame_host->GetProcess()->GetProcess().Pid();
  v8::Global<v8::Context> context(isolate, isolate->GetCurrentContext());
  memory_instrumentation::MemoryInstrumentation::GetInstance()
      ->RequestGlobalDumpForPid(
          pid, std::vector<std::string>(),
          base::BindOnce(&ElectronBindings::DidReceiveMemoryDump,
                         std::move(context), std::move(promise), pid));
  return handle;
}

v8::Local<v8::Promise> WebContents::TakeHeapSnapshot(
    v8::Isolate* isolate,
    const base::FilePath& file_path) {
  gin_helper::Promise<void> promise(isolate);
  v8::Local<v8::Promise> handle = promise.GetHandle();

  ScopedAllowBlockingForElectron allow_blocking;
  uint32_t flags = base::File::FLAG_CREATE_ALWAYS | base::File::FLAG_WRITE;
  // The snapshot file is passed to an untrusted process.
  flags = base::File::AddFlagsForPassingToUntrustedProcess(flags);
  base::File file(file_path, flags);
  if (!file.IsValid()) {
    promise.RejectWithErrorMessage(
        "Failed to take heap snapshot with invalid file path " +
#if BUILDFLAG(IS_WIN)
        base::WideToUTF8(file_path.value()));
#else
        file_path.value());
#endif
    return handle;
  }

  auto* frame_host = web_contents()->GetPrimaryMainFrame();
  if (!frame_host) {
    promise.RejectWithErrorMessage(
        "Failed to take heap snapshot with invalid webContents main frame");
    return handle;
  }

  if (!frame_host->IsRenderFrameLive()) {
    promise.RejectWithErrorMessage(
        "Failed to take heap snapshot with nonexistent render frame");
    return handle;
  }

  // This dance with `base::Owned` is to ensure that the interface stays alive
  // until the callback is called. Otherwise it would be closed at the end of
  // this function.
  auto electron_renderer =
      std::make_unique<mojo::Remote<mojom::ElectronRenderer>>();
  frame_host->GetRemoteInterfaces()->GetInterface(
      electron_renderer->BindNewPipeAndPassReceiver());
  auto* raw_ptr = electron_renderer.get();
  (*raw_ptr)->TakeHeapSnapshot(
      mojo::WrapPlatformFile(base::ScopedPlatformFile(file.TakePlatformFile())),
      base::BindOnce(
          [](mojo::Remote<mojom::ElectronRenderer>* ep,
             gin_helper::Promise<void> promise, bool success) {
            if (success) {
              promise.Resolve();
            } else {
              promise.RejectWithErrorMessage("Failed to take heap snapshot");
            }
          },
          base::Owned(std::move(electron_renderer)), std::move(promise)));
  return handle;
}

void WebContents::UpdatePreferredSize(content::WebContents* web_contents,
                                      const gfx::Size& pref_size) {
  Emit("preferred-size-changed", pref_size);
}

bool WebContents::CanOverscrollContent() {
  return false;
}

std::unique_ptr<content::EyeDropper> WebContents::OpenEyeDropper(
    content::RenderFrameHost* frame,
    content::EyeDropperListener* listener) {
  return ShowEyeDropper(frame, listener);
}

void WebContents::RunFileChooser(
    content::RenderFrameHost* render_frame_host,
    scoped_refptr<content::FileSelectListener> listener,
    const blink::mojom::FileChooserParams& params) {
  FileSelectHelper::RunFileChooser(render_frame_host, std::move(listener),
                                   params);
}

void WebContents::EnumerateDirectory(
    content::WebContents* web_contents,
    scoped_refptr<content::FileSelectListener> listener,
    const base::FilePath& path) {
  FileSelectHelper::EnumerateDirectory(web_contents, std::move(listener), path);
}

bool WebContents::IsFullscreenForTabOrPending(
    const content::WebContents* source) {
  if (!owner_window())
    return is_html_fullscreen();

  bool in_transition = owner_window()->fullscreen_transition_state() !=
                       NativeWindow::FullScreenTransitionState::kNone;
  bool is_html_transition = owner_window()->fullscreen_transition_type() ==
                            NativeWindow::FullScreenTransitionType::kHTML;

  return is_html_fullscreen() || (in_transition && is_html_transition);
}

content::FullscreenState WebContents::GetFullscreenState(
    const content::WebContents* source) const {
  // `const_cast` here because EAM does not have const getters
  return const_cast<ExclusiveAccessManager*>(&exclusive_access_manager_)
      ->fullscreen_controller()
      ->GetFullscreenState(source);
}

bool WebContents::TakeFocus(content::WebContents* source, bool reverse) {
  if (source && source->GetOutermostWebContents() == source) {
    // If this is the outermost web contents and the user has tabbed or
    // shift + tabbed through all the elements, reset the focus back to
    // the first or last element so that it doesn't stay in the body.
    source->FocusThroughTabTraversal(reverse);
    return true;
  }

  return false;
}

content::PictureInPictureResult WebContents::EnterPictureInPicture(
    content::WebContents* web_contents) {
  return PictureInPictureWindowManager::GetInstance()
      ->EnterVideoPictureInPicture(web_contents);
}

void WebContents::ExitPictureInPicture() {
  PictureInPictureWindowManager::GetInstance()->ExitPictureInPicture();
}

void WebContents::DevToolsSaveToFile(const std::string& url,
                                     const std::string& content,
                                     bool save_as) {
  base::FilePath path;
  auto it = saved_files_.find(url);
  if (it != saved_files_.end() && !save_as) {
    path = it->second;
  } else {
    file_dialog::DialogSettings settings;
    settings.parent_window = owner_window();
    settings.force_detached = offscreen_;
    settings.title = url;
    settings.default_path = base::FilePath::FromUTF8Unsafe(url);
    if (!file_dialog::ShowSaveDialogSync(settings, &path)) {
      inspectable_web_contents_->CallClientFunction(
          "DevToolsAPI", "canceledSaveURL", base::Value(url));
      return;
    }
  }

  saved_files_[url] = path;
  // Notify DevTools.
  inspectable_web_contents_->CallClientFunction(
      "DevToolsAPI", "savedURL", base::Value(url),
      base::Value(path.AsUTF8Unsafe()));
  file_task_runner_->PostTask(FROM_HERE,
                              base::BindOnce(&WriteToFile, path, content));
}

void WebContents::DevToolsAppendToFile(const std::string& url,
                                       const std::string& content) {
  auto it = saved_files_.find(url);
  if (it == saved_files_.end())
    return;

  // Notify DevTools.
  inspectable_web_contents_->CallClientFunction("DevToolsAPI", "appendedToURL",
                                                base::Value(url));
  file_task_runner_->PostTask(
      FROM_HERE, base::BindOnce(&AppendToFile, it->second, content));
}

void WebContents::DevToolsRequestFileSystems() {
  auto file_system_paths = GetAddedFileSystemPaths(GetDevToolsWebContents());
  if (file_system_paths.empty()) {
    inspectable_web_contents_->CallClientFunction(
        "DevToolsAPI", "fileSystemsLoaded", base::Value(base::Value::List()));
    return;
  }

  std::vector<FileSystem> file_systems;
  for (const auto& file_system_path : file_system_paths) {
    base::FilePath path =
        base::FilePath::FromUTF8Unsafe(file_system_path.first);
    std::string file_system_id =
        RegisterFileSystem(GetDevToolsWebContents(), path);
    FileSystem file_system =
        CreateFileSystemStruct(GetDevToolsWebContents(), file_system_id,
                               file_system_path.first, file_system_path.second);
    file_systems.push_back(file_system);
  }

  base::Value::List file_system_value;
  for (const auto& file_system : file_systems)
    file_system_value.Append(CreateFileSystemValue(file_system));
  inspectable_web_contents_->CallClientFunction(
      "DevToolsAPI", "fileSystemsLoaded",
      base::Value(std::move(file_system_value)));
}

void WebContents::DevToolsAddFileSystem(
    const std::string& type,
    const base::FilePath& file_system_path) {
  base::FilePath path = file_system_path;
  if (path.empty()) {
    std::vector<base::FilePath> paths;
    file_dialog::DialogSettings settings;
    settings.parent_window = owner_window();
    settings.force_detached = offscreen_;
    settings.properties = file_dialog::OPEN_DIALOG_OPEN_DIRECTORY;
    if (!file_dialog::ShowOpenDialogSync(settings, &paths))
      return;

    path = paths[0];
  }

  std::string file_system_id =
      RegisterFileSystem(GetDevToolsWebContents(), path);
  if (IsDevToolsFileSystemAdded(GetDevToolsWebContents(), path.AsUTF8Unsafe()))
    return;

  FileSystem file_system = CreateFileSystemStruct(
      GetDevToolsWebContents(), file_system_id, path.AsUTF8Unsafe(), type);
  base::Value::Dict file_system_value = CreateFileSystemValue(file_system);

  auto* pref_service = GetPrefService(GetDevToolsWebContents());
  ScopedDictPrefUpdate update(pref_service, prefs::kDevToolsFileSystemPaths);
  update->Set(path.AsUTF8Unsafe(), type);
  std::string error = "";  // No error
  inspectable_web_contents_->CallClientFunction(
      "DevToolsAPI", "fileSystemAdded", base::Value(error),
      base::Value(std::move(file_system_value)));
}

void WebContents::DevToolsRemoveFileSystem(
    const base::FilePath& file_system_path) {
  if (!inspectable_web_contents_)
    return;

  std::string path = file_system_path.AsUTF8Unsafe();
  storage::IsolatedContext::GetInstance()->RevokeFileSystemByPath(
      file_system_path);

  auto* pref_service = GetPrefService(GetDevToolsWebContents());
  ScopedDictPrefUpdate update(pref_service, prefs::kDevToolsFileSystemPaths);
  update->Remove(path);

  inspectable_web_contents_->CallClientFunction(
      "DevToolsAPI", "fileSystemRemoved", base::Value(path));
}

void WebContents::DevToolsIndexPath(
    int request_id,
    const std::string& file_system_path,
    const std::string& excluded_folders_message) {
  if (!IsDevToolsFileSystemAdded(GetDevToolsWebContents(), file_system_path)) {
    OnDevToolsIndexingDone(request_id, file_system_path);
    return;
  }
  if (devtools_indexing_jobs_.count(request_id) != 0)
    return;
  std::vector<std::string> excluded_folders;
  absl::optional<base::Value> parsed_excluded_folders =
      base::JSONReader::Read(excluded_folders_message);
  if (parsed_excluded_folders && parsed_excluded_folders->is_list()) {
    for (const base::Value& folder_path : parsed_excluded_folders->GetList()) {
      if (folder_path.is_string())
        excluded_folders.push_back(folder_path.GetString());
    }
  }
  devtools_indexing_jobs_[request_id] =
      scoped_refptr<DevToolsFileSystemIndexer::FileSystemIndexingJob>(
          devtools_file_system_indexer_->IndexPath(
              file_system_path, excluded_folders,
              base::BindRepeating(
                  &WebContents::OnDevToolsIndexingWorkCalculated,
                  weak_factory_.GetWeakPtr(), request_id, file_system_path),
              base::BindRepeating(&WebContents::OnDevToolsIndexingWorked,
                                  weak_factory_.GetWeakPtr(), request_id,
                                  file_system_path),
              base::BindRepeating(&WebContents::OnDevToolsIndexingDone,
                                  weak_factory_.GetWeakPtr(), request_id,
                                  file_system_path)));
}

void WebContents::DevToolsStopIndexing(int request_id) {
  auto it = devtools_indexing_jobs_.find(request_id);
  if (it == devtools_indexing_jobs_.end())
    return;
  it->second->Stop();
  devtools_indexing_jobs_.erase(it);
}

void WebContents::DevToolsOpenInNewTab(const std::string& url) {
  Emit("devtools-open-url", url);
}

void WebContents::DevToolsSearchInPath(int request_id,
                                       const std::string& file_system_path,
                                       const std::string& query) {
  if (!IsDevToolsFileSystemAdded(GetDevToolsWebContents(), file_system_path)) {
    OnDevToolsSearchCompleted(request_id, file_system_path,
                              std::vector<std::string>());
    return;
  }
  devtools_file_system_indexer_->SearchInPath(
      file_system_path, query,
      base::BindRepeating(&WebContents::OnDevToolsSearchCompleted,
                          weak_factory_.GetWeakPtr(), request_id,
                          file_system_path));
}

void WebContents::DevToolsSetEyeDropperActive(bool active) {
  auto* web_contents = GetWebContents();
  if (!web_contents)
    return;

  if (active) {
    eye_dropper_ = std::make_unique<DevToolsEyeDropper>(
        web_contents, base::BindRepeating(&WebContents::ColorPickedInEyeDropper,
                                          base::Unretained(this)));
  } else {
    eye_dropper_.reset();
  }
}

void WebContents::ColorPickedInEyeDropper(int r, int g, int b, int a) {
  base::Value::Dict color;
  color.Set("r", r);
  color.Set("g", g);
  color.Set("b", b);
  color.Set("a", a);
  inspectable_web_contents_->CallClientFunction(
      "DevToolsAPI", "eyeDropperPickedColor", base::Value(std::move(color)));
}

#if defined(TOOLKIT_VIEWS) && !BUILDFLAG(IS_MAC)
ui::ImageModel WebContents::GetDevToolsWindowIcon() {
  return owner_window() ? owner_window()->GetWindowAppIcon() : ui::ImageModel{};
}
#endif

#if BUILDFLAG(IS_LINUX)
void WebContents::GetDevToolsWindowWMClass(std::string* name,
                                           std::string* class_name) {
  *class_name = Browser::Get()->GetName();
  *name = base::ToLowerASCII(*class_name);
}
#endif

void WebContents::OnDevToolsIndexingWorkCalculated(
    int request_id,
    const std::string& file_system_path,
    int total_work) {
  inspectable_web_contents_->CallClientFunction(
      "DevToolsAPI", "indexingTotalWorkCalculated", base::Value(request_id),
      base::Value(file_system_path), base::Value(total_work));
}

void WebContents::OnDevToolsIndexingWorked(int request_id,
                                           const std::string& file_system_path,
                                           int worked) {
  inspectable_web_contents_->CallClientFunction(
      "DevToolsAPI", "indexingWorked", base::Value(request_id),
      base::Value(file_system_path), base::Value(worked));
}

void WebContents::OnDevToolsIndexingDone(int request_id,
                                         const std::string& file_system_path) {
  devtools_indexing_jobs_.erase(request_id);
  inspectable_web_contents_->CallClientFunction("DevToolsAPI", "indexingDone",
                                                base::Value(request_id),
                                                base::Value(file_system_path));
}

void WebContents::OnDevToolsSearchCompleted(
    int request_id,
    const std::string& file_system_path,
    const std::vector<std::string>& file_paths) {
  base::Value::List file_paths_value;
  for (const auto& file_path : file_paths)
    file_paths_value.Append(file_path);
  inspectable_web_contents_->CallClientFunction(
      "DevToolsAPI", "searchCompleted", base::Value(request_id),
      base::Value(file_system_path), base::Value(std::move(file_paths_value)));
}

void WebContents::SetHtmlApiFullscreen(bool enter_fullscreen) {
  // Window is already in fullscreen mode, save the state.
  if (enter_fullscreen && owner_window()->IsFullscreen()) {
    native_fullscreen_ = true;
    UpdateHtmlApiFullscreen(true);
    return;
  }

  // Exit html fullscreen state but not window's fullscreen mode.
  if (!enter_fullscreen && native_fullscreen_) {
    UpdateHtmlApiFullscreen(false);
    return;
  }

  // Set fullscreen on window if allowed.
  auto* web_preferences = WebContentsPreferences::From(GetWebContents());
  bool html_fullscreenable =
      web_preferences
          ? !web_preferences->ShouldDisableHtmlFullscreenWindowResize()
          : true;

  if (html_fullscreenable)
    owner_window_->SetFullScreen(enter_fullscreen);

  UpdateHtmlApiFullscreen(enter_fullscreen);
  native_fullscreen_ = false;
}

void WebContents::UpdateHtmlApiFullscreen(bool fullscreen) {
  if (fullscreen == is_html_fullscreen())
    return;

  html_fullscreen_ = fullscreen;

  // Notify renderer of the html fullscreen change.
  web_contents()
      ->GetRenderViewHost()
      ->GetWidget()
      ->SynchronizeVisualProperties();

  // The embedder WebContents is separated from the frame tree of webview, so
  // we must manually sync their fullscreen states.
  if (embedder_)
    embedder_->SetHtmlApiFullscreen(fullscreen);

  if (fullscreen) {
    Emit("enter-html-full-screen");
    owner_window_->NotifyWindowEnterHtmlFullScreen();
  } else {
    Emit("leave-html-full-screen");
    owner_window_->NotifyWindowLeaveHtmlFullScreen();
  }

  // Make sure all child webviews quit html fullscreen.
  if (!fullscreen && !IsGuest()) {
    auto* manager = WebViewManager::GetWebViewManager(web_contents());
    manager->ForEachGuest(
        web_contents(), base::BindRepeating([](content::WebContents* guest) {
          WebContents* api_web_contents = WebContents::From(guest);
          api_web_contents->SetHtmlApiFullscreen(false);
          return false;
        }));
  }
}

// static
void WebContents::FillObjectTemplate(v8::Isolate* isolate,
                                     v8::Local<v8::ObjectTemplate> templ) {
  gin::InvokerOptions options;
  options.holder_is_first_argument = true;
  options.holder_type = GetClassName();
  templ->Set(
      gin::StringToSymbol(isolate, "isDestroyed"),
      gin::CreateFunctionTemplate(
          isolate, base::BindRepeating(&gin_helper::Destroyable::IsDestroyed),
          options));
  // We use gin_helper::ObjectTemplateBuilder instead of
  // gin::ObjectTemplateBuilder here to handle the fact that WebContents is
  // destroyable.
  gin_helper::ObjectTemplateBuilder(isolate, templ)
      .SetMethod("destroy", &WebContents::Destroy)
      .SetMethod("close", &WebContents::Close)
      .SetMethod("getBackgroundThrottling",
                 &WebContents::GetBackgroundThrottling)
      .SetMethod("setBackgroundThrottling",
                 &WebContents::SetBackgroundThrottling)
      .SetMethod("getProcessId", &WebContents::GetProcessID)
      .SetMethod("getOSProcessId", &WebContents::GetOSProcessID)
      .SetMethod("equal", &WebContents::Equal)
      .SetMethod("_loadURL", &WebContents::LoadURL)
      .SetMethod("reload", &WebContents::Reload)
      .SetMethod("reloadIgnoringCache", &WebContents::ReloadIgnoringCache)
      .SetMethod("downloadURL", &WebContents::DownloadURL)
      .SetMethod("getURL", &WebContents::GetURL)
      .SetMethod("getTitle", &WebContents::GetTitle)
      .SetMethod("isLoading", &WebContents::IsLoading)
      .SetMethod("isLoadingMainFrame", &WebContents::IsLoadingMainFrame)
      .SetMethod("isWaitingForResponse", &WebContents::IsWaitingForResponse)
      .SetMethod("stop", &WebContents::Stop)
      .SetMethod("canGoBack", &WebContents::CanGoBack)
      .SetMethod("goBack", &WebContents::GoBack)
      .SetMethod("canGoForward", &WebContents::CanGoForward)
      .SetMethod("goForward", &WebContents::GoForward)
      .SetMethod("canGoToOffset", &WebContents::CanGoToOffset)
      .SetMethod("goToOffset", &WebContents::GoToOffset)
      .SetMethod("canGoToIndex", &WebContents::CanGoToIndex)
      .SetMethod("goToIndex", &WebContents::GoToIndex)
      .SetMethod("getActiveIndex", &WebContents::GetActiveIndex)
      .SetMethod("clearHistory", &WebContents::ClearHistory)
      .SetMethod("length", &WebContents::GetHistoryLength)
      .SetMethod("isCrashed", &WebContents::IsCrashed)
      .SetMethod("forcefullyCrashRenderer",
                 &WebContents::ForcefullyCrashRenderer)
      .SetMethod("setUserAgent", &WebContents::SetUserAgent)
      .SetMethod("getUserAgent", &WebContents::GetUserAgent)
      .SetMethod("savePage", &WebContents::SavePage)
      .SetMethod("openDevTools", &WebContents::OpenDevTools)
      .SetMethod("closeDevTools", &WebContents::CloseDevTools)
      .SetMethod("isDevToolsOpened", &WebContents::IsDevToolsOpened)
      .SetMethod("isDevToolsFocused", &WebContents::IsDevToolsFocused)
      .SetMethod("getDevToolsTitle", &WebContents::GetDevToolsTitle)
      .SetMethod("setDevToolsTitle", &WebContents::SetDevToolsTitle)
      .SetMethod("enableDeviceEmulation", &WebContents::EnableDeviceEmulation)
      .SetMethod("disableDeviceEmulation", &WebContents::DisableDeviceEmulation)
      .SetMethod("toggleDevTools", &WebContents::ToggleDevTools)
      .SetMethod("inspectElement", &WebContents::InspectElement)
      .SetMethod("setIgnoreMenuShortcuts", &WebContents::SetIgnoreMenuShortcuts)
      .SetMethod("setAudioMuted", &WebContents::SetAudioMuted)
      .SetMethod("isAudioMuted", &WebContents::IsAudioMuted)
      .SetMethod("isCurrentlyAudible", &WebContents::IsCurrentlyAudible)
      .SetMethod("undo", &WebContents::Undo)
      .SetMethod("redo", &WebContents::Redo)
      .SetMethod("cut", &WebContents::Cut)
      .SetMethod("copy", &WebContents::Copy)
      .SetMethod("centerSelection", &WebContents::CenterSelection)
      .SetMethod("paste", &WebContents::Paste)
      .SetMethod("pasteAndMatchStyle", &WebContents::PasteAndMatchStyle)
      .SetMethod("delete", &WebContents::Delete)
      .SetMethod("selectAll", &WebContents::SelectAll)
      .SetMethod("unselect", &WebContents::Unselect)
      .SetMethod("scrollToTop", &WebContents::ScrollToTopOfDocument)
      .SetMethod("scrollToBottom", &WebContents::ScrollToBottomOfDocument)
      .SetMethod("adjustSelection",
                 &WebContents::AdjustSelectionByCharacterOffset)
      .SetMethod("replace", &WebContents::Replace)
      .SetMethod("replaceMisspelling", &WebContents::ReplaceMisspelling)
      .SetMethod("findInPage", &WebContents::FindInPage)
      .SetMethod("stopFindInPage", &WebContents::StopFindInPage)
      .SetMethod("focus", &WebContents::Focus)
      .SetMethod("isFocused", &WebContents::IsFocused)
      .SetMethod("sendInputEvent", &WebContents::SendInputEvent)
      .SetMethod("beginFrameSubscription", &WebContents::BeginFrameSubscription)
      .SetMethod("endFrameSubscription", &WebContents::EndFrameSubscription)
      .SetMethod("startDrag", &WebContents::StartDrag)
      .SetMethod("attachToIframe", &WebContents::AttachToIframe)
      .SetMethod("detachFromOuterFrame", &WebContents::DetachFromOuterFrame)
      .SetMethod("isOffscreen", &WebContents::IsOffScreen)
      .SetMethod("startPainting", &WebContents::StartPainting)
      .SetMethod("stopPainting", &WebContents::StopPainting)
      .SetMethod("isPainting", &WebContents::IsPainting)
      .SetMethod("setFrameRate", &WebContents::SetFrameRate)
      .SetMethod("getFrameRate", &WebContents::GetFrameRate)
      .SetMethod("invalidate", &WebContents::Invalidate)
      .SetMethod("setZoomLevel", &WebContents::SetZoomLevel)
      .SetMethod("getZoomLevel", &WebContents::GetZoomLevel)
      .SetMethod("setZoomFactor", &WebContents::SetZoomFactor)
      .SetMethod("getZoomFactor", &WebContents::GetZoomFactor)
      .SetMethod("getType", &WebContents::GetType)
      .SetMethod("_getPreloadPaths", &WebContents::GetPreloadPaths)
      .SetMethod("getLastWebPreferences", &WebContents::GetLastWebPreferences)
      .SetMethod("getOwnerBrowserWindow", &WebContents::GetOwnerBrowserWindow)
      .SetMethod("inspectServiceWorker", &WebContents::InspectServiceWorker)
      .SetMethod("inspectSharedWorker", &WebContents::InspectSharedWorker)
      .SetMethod("inspectSharedWorkerById",
                 &WebContents::InspectSharedWorkerById)
      .SetMethod("getAllSharedWorkers", &WebContents::GetAllSharedWorkers)
#if BUILDFLAG(ENABLE_PRINTING)
      .SetMethod("_print", &WebContents::Print)
      .SetMethod("_printToPDF", &WebContents::PrintToPDF)
#endif
      .SetMethod("_setNextChildWebPreferences",
                 &WebContents::SetNextChildWebPreferences)
      .SetMethod("addWorkSpace", &WebContents::AddWorkSpace)
      .SetMethod("removeWorkSpace", &WebContents::RemoveWorkSpace)
      .SetMethod("showDefinitionForSelection",
                 &WebContents::ShowDefinitionForSelection)
      .SetMethod("copyImageAt", &WebContents::CopyImageAt)
      .SetMethod("capturePage", &WebContents::CapturePage)
      .SetMethod("setEmbedder", &WebContents::SetEmbedder)
      .SetMethod("setDevToolsWebContents", &WebContents::SetDevToolsWebContents)
      .SetMethod("getNativeView", &WebContents::GetNativeView)
      .SetMethod("isBeingCaptured", &WebContents::IsBeingCaptured)
      .SetMethod("setWebRTCIPHandlingPolicy",
                 &WebContents::SetWebRTCIPHandlingPolicy)
      .SetMethod("setWebRTCUDPPortRange", &WebContents::SetWebRTCUDPPortRange)
      .SetMethod("getMediaSourceId", &WebContents::GetMediaSourceID)
      .SetMethod("getWebRTCIPHandlingPolicy",
                 &WebContents::GetWebRTCIPHandlingPolicy)
      .SetMethod("getWebRTCUDPPortRange", &WebContents::GetWebRTCUDPPortRange)
      .SetMethod("takeHeapSnapshot", &WebContents::TakeHeapSnapshot)
      .SetMethod("setImageAnimationPolicy",
                 &WebContents::SetImageAnimationPolicy)
      .SetMethod("_getProcessMemoryInfo", &WebContents::GetProcessMemoryInfo)
      .SetProperty("id", &WebContents::ID)
      .SetProperty("session", &WebContents::Session)
      .SetProperty("hostWebContents", &WebContents::HostWebContents)
      .SetProperty("devToolsWebContents", &WebContents::DevToolsWebContents)
      .SetProperty("debugger", &WebContents::Debugger)
      .SetProperty("mainFrame", &WebContents::MainFrame)
      .SetProperty("opener", &WebContents::Opener)
      .SetMethod("_setOwnerWindow", &WebContents::SetOwnerBaseWindow)
      .Build();
}

const char* WebContents::GetTypeName() {
  return GetClassName();
}

ElectronBrowserContext* WebContents::GetBrowserContext() const {
  return static_cast<ElectronBrowserContext*>(
      web_contents()->GetBrowserContext());
}

// static
gin::Handle<WebContents> WebContents::New(
    v8::Isolate* isolate,
    const gin_helper::Dictionary& options) {
  gin::Handle<WebContents> handle =
      gin::CreateHandle(isolate, new WebContents(isolate, options));
  v8::TryCatch try_catch(isolate);
  gin_helper::CallMethod(isolate, handle.get(), "_init");
  if (try_catch.HasCaught()) {
    node::errors::TriggerUncaughtException(isolate, try_catch);
  }
  return handle;
}

// static
gin::Handle<WebContents> WebContents::CreateAndTake(
    v8::Isolate* isolate,
    std::unique_ptr<content::WebContents> web_contents,
    Type type) {
  gin::Handle<WebContents> handle = gin::CreateHandle(
      isolate, new WebContents(isolate, std::move(web_contents), type));
  v8::TryCatch try_catch(isolate);
  gin_helper::CallMethod(isolate, handle.get(), "_init");
  if (try_catch.HasCaught()) {
    node::errors::TriggerUncaughtException(isolate, try_catch);
  }
  return handle;
}

// static
WebContents* WebContents::From(content::WebContents* web_contents) {
  if (!web_contents)
    return nullptr;
  auto* data = static_cast<UserDataLink*>(
      web_contents->GetUserData(kElectronApiWebContentsKey));
  return data ? data->web_contents.get() : nullptr;
}

// static
gin::Handle<WebContents> WebContents::FromOrCreate(
    v8::Isolate* isolate,
    content::WebContents* web_contents) {
  WebContents* api_web_contents = From(web_contents);
  if (!api_web_contents) {
    api_web_contents = new WebContents(isolate, web_contents);
    v8::TryCatch try_catch(isolate);
    gin_helper::CallMethod(isolate, api_web_contents, "_init");
    if (try_catch.HasCaught()) {
      node::errors::TriggerUncaughtException(isolate, try_catch);
    }
  }
  return gin::CreateHandle(isolate, api_web_contents);
}

// static
gin::Handle<WebContents> WebContents::CreateFromWebPreferences(
    v8::Isolate* isolate,
    const gin_helper::Dictionary& web_preferences) {
  // Check if webPreferences has |webContents| option.
  gin::Handle<WebContents> web_contents;
  if (web_preferences.GetHidden("webContents", &web_contents) &&
      !web_contents.IsEmpty()) {
    // Set webPreferences from options if using an existing webContents.
    // These preferences will be used when the webContent launches new
    // render processes.
    auto* existing_preferences =
        WebContentsPreferences::From(web_contents->web_contents());
    gin_helper::Dictionary web_preferences_dict;
    if (gin::ConvertFromV8(isolate, web_preferences.GetHandle(),
                           &web_preferences_dict)) {
      existing_preferences->SetFromDictionary(web_preferences_dict);
      web_contents->SetBackgroundColor(
          existing_preferences->GetBackgroundColor());
    }
  } else {
    // Create one if not.
    web_contents = WebContents::New(isolate, web_preferences);
  }

  return web_contents;
}

// static
WebContents* WebContents::FromID(int32_t id) {
  return GetAllWebContents().Lookup(id);
}

// static
std::list<WebContents*> WebContents::GetWebContentsList() {
  std::list<WebContents*> list;
  for (auto iter = base::IDMap<WebContents*>::iterator(&GetAllWebContents());
       !iter.IsAtEnd(); iter.Advance()) {
    list.push_back(iter.GetCurrentValue());
  }
  return list;
}

// static
gin::WrapperInfo WebContents::kWrapperInfo = {gin::kEmbedderNativeGin};

}  // namespace electron::api

namespace {

using electron::api::GetAllWebContents;
using electron::api::WebContents;
using electron::api::WebFrameMain;

gin::Handle<WebContents> WebContentsFromID(v8::Isolate* isolate, int32_t id) {
  WebContents* contents = WebContents::FromID(id);
  return contents ? gin::CreateHandle(isolate, contents)
                  : gin::Handle<WebContents>();
}

gin::Handle<WebContents> WebContentsFromFrame(v8::Isolate* isolate,
                                              WebFrameMain* web_frame) {
  content::RenderFrameHost* rfh = web_frame->render_frame_host();
  content::WebContents* source = content::WebContents::FromRenderFrameHost(rfh);
  WebContents* contents = WebContents::From(source);
  return contents ? gin::CreateHandle(isolate, contents)
                  : gin::Handle<WebContents>();
}

gin::Handle<WebContents> WebContentsFromDevToolsTargetID(
    v8::Isolate* isolate,
    std::string target_id) {
  auto agent_host = content::DevToolsAgentHost::GetForId(target_id);
  WebContents* contents =
      agent_host ? WebContents::From(agent_host->GetWebContents()) : nullptr;
  return contents ? gin::CreateHandle(isolate, contents)
                  : gin::Handle<WebContents>();
}

std::vector<gin::Handle<WebContents>> GetAllWebContentsAsV8(
    v8::Isolate* isolate) {
  std::vector<gin::Handle<WebContents>> list;
  for (auto iter = base::IDMap<WebContents*>::iterator(&GetAllWebContents());
       !iter.IsAtEnd(); iter.Advance()) {
    list.push_back(gin::CreateHandle(isolate, iter.GetCurrentValue()));
  }
  return list;
}

void Initialize(v8::Local<v8::Object> exports,
                v8::Local<v8::Value> unused,
                v8::Local<v8::Context> context,
                void* priv) {
  v8::Isolate* isolate = context->GetIsolate();
  gin_helper::Dictionary dict(isolate, exports);
  dict.Set("WebContents", WebContents::GetConstructor(context));
  dict.SetMethod("fromId", &WebContentsFromID);
  dict.SetMethod("fromFrame", &WebContentsFromFrame);
  dict.SetMethod("fromDevToolsTargetId", &WebContentsFromDevToolsTargetID);
  dict.SetMethod("getAllWebContents", &GetAllWebContentsAsV8);
}

}  // namespace

NODE_LINKED_BINDING_CONTEXT_AWARE(electron_browser_web_contents, Initialize)<|MERGE_RESOLUTION|>--- conflicted
+++ resolved
@@ -1283,16 +1283,9 @@
     autofill_driver_factory->CloseAllPopups();
   }
 
-<<<<<<< HEAD
-  Destroy();
-=======
-  for (ExtendedWebContentsObserver& observer : observers_)
-    observer.OnCloseContents();
-
   // This is handled by the embedder frame.
   if (!IsGuest())
     Destroy();
->>>>>>> b8ac7983
 }
 
 void WebContents::ActivateContents(content::WebContents* source) {
