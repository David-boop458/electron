--- conflicted
+++ resolved
@@ -262,10 +262,7 @@
 #endif
 
   v8::Global<v8::Value> content_view_;
-<<<<<<< HEAD
-=======
   std::vector<v8::Global<v8::Value>> browser_views_;
->>>>>>> b8ac7983
   v8::Global<v8::Value> menu_;
   v8::Global<v8::Value> parent_window_;
   KeyWeakMap<int> child_windows_;
